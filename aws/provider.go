--- conflicted
+++ resolved
@@ -599,11 +599,8 @@
 			"aws_organizations_policy_attachment":              resourceAwsOrganizationsPolicyAttachment(),
 			"aws_placement_group":                              resourceAwsPlacementGroup(),
 			"aws_proxy_protocol_policy":                        resourceAwsProxyProtocolPolicy(),
-<<<<<<< HEAD
+			"aws_ram_principal_association":                    resourceAwsRamPrincipalAssociation(),
 			"aws_ram_resource_association":                     resourceAwsRamResourceAssociation(),
-=======
-			"aws_ram_principal_association":                    resourceAwsRamPrincipalAssociation(),
->>>>>>> 98d82137
 			"aws_ram_resource_share":                           resourceAwsRamResourceShare(),
 			"aws_rds_cluster":                                  resourceAwsRDSCluster(),
 			"aws_rds_cluster_endpoint":                         resourceAwsRDSClusterEndpoint(),
