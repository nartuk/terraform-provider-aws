rules:
  - id: acceptance-test-naming-parent-disappears
    languages: [go]
    message: Prefer naming acceptance tests with _disappears_Parent suffix
    paths:
      include:
        - "internal/**/*_test.go"
    patterns:
      - pattern: func $FUNCNAME(t *testing.T) { ... }
      - metavariable-regex:
          metavariable: "$FUNCNAME"
          regex: "^TestAcc[^_]+_([a-zA-Z]+[dD]isappears|[^_]+_disappears)$"
    severity: WARNING

  - id: aws-sdk-go-multiple-service-imports
    languages: [go]
    message: Resources should not implement multiple AWS service functionality
    paths:
      include:
        - internal/
      exclude:
        - "internal/service/**/*_test.go"
        - "internal/service/**/sweep.go"
        - "internal/acctest/acctest.go"
        - "internal/conns/**/*.go"
    patterns:
      - pattern: |
          import ("$X")
          import ("$Y")
      - metavariable-regex:
          metavariable: "$X"
          regex: '^"github.com/aws/aws-sdk-go/service/[^/]+"$'
      - metavariable-regex:
          metavariable: "$Y"
          regex: '^"github.com/aws/aws-sdk-go/service/[^/]+"$'
      # wafregional uses a number of resources from waf
      - pattern-not: |
          import ("github.com/aws/aws-sdk-go/service/waf")
          import ("github.com/aws/aws-sdk-go/service/wafregional")
    severity: WARNING

  - id: prefer-aws-go-sdk-pointer-conversion-assignment
    languages: [go]
    message: Prefer AWS Go SDK pointer conversion functions for dereferencing during assignment, e.g. aws.StringValue()
    paths:
      include:
        - internal/service
      exclude:
        - "internal/service/**/*_test.go"
    patterns:
      - pattern: "$LHS = *$RHS"
      - pattern-not: "*$LHS2 = *$RHS"
    severity: WARNING

  - id: prefer-aws-go-sdk-pointer-conversion-conditional
    languages: [go]
    message: Prefer AWS Go SDK pointer conversion functions for dereferencing during conditionals, e.g. aws.StringValue()
    paths:
      include:
        - internal/service
      exclude:
        - "internal/service/**/*_test.go"
    patterns:
      - pattern-either:
          - pattern: "$LHS == *$RHS"
          - pattern: "$LHS != *$RHS"
          - pattern: "$LHS > *$RHS"
          - pattern: "$LHS < *$RHS"
          - pattern: "$LHS >= *$RHS"
          - pattern: "$LHS <= *$RHS"
          - pattern: "*$LHS == $RHS"
          - pattern: "*$LHS != $RHS"
          - pattern: "*$LHS > $RHS"
          - pattern: "*$LHS < $RHS"
          - pattern: "*$LHS >= $RHS"
          - pattern: "*$LHS <= $RHS"
    severity: WARNING

  - id: aws-go-sdk-pointer-conversion-ResourceData-SetId
    fix: d.SetId(aws.StringValue($VALUE))
    languages: [go]
    message: Prefer AWS Go SDK pointer conversion aws.StringValue() function for dereferencing during d.SetId()
    paths:
      include:
        - internal/
    pattern: "d.SetId(*$VALUE)"
    severity: WARNING

  - id: aws-go-sdk-pointer-conversion-immediate-dereference
    fix: $VALUE
    languages: [go]
    message: Using AWS Go SDK pointer conversion, e.g. aws.String(), with immediate dereferencing is extraneous
    paths:
      include:
        - internal/
    patterns:
      - pattern-either:
          - pattern: "*aws.Bool($VALUE)"
          - pattern: "*aws.Float64($VALUE)"
          - pattern: "*aws.Int64($VALUE)"
          - pattern: "*aws.String($VALUE)"
          - pattern: "*aws.Time($VALUE)"
    severity: WARNING

  - id: data-source-with-resource-read
    languages: [go]
    message: Calling a resource's Read method from within a data-source is discouraged
    paths:
      include:
        - internal/service/**/*_data_source.go
    patterns:
      - pattern-regex: "(resource.+Read|flatten.+Resource)"
      - pattern-inside: func $FUNCNAME(...) $RETURNTYPE { ... }
      - pattern-not-inside: |
          d.Set(..., []interface{}{ ... })
      - pattern-not-inside: |
          d.Set($ATTRIBUTE, $FUNC($APIOBJECT))
      - metavariable-regex:
          metavariable: "$FUNCNAME"
          regex: "dataSource.+Read"
    severity: WARNING

  - id: helper-acctest-RandInt-compiled
    languages: [go]
    message: Using `acctest.RandInt()` in constant or variable declaration will execute during compilation and not randomize, pass into string generating function instead
    paths:
      include:
        - internal/
    patterns:
      - pattern-either:
          - pattern: const $CONST = fmt.Sprintf(..., <... acctest.RandInt() ...>, ...)
          - pattern: var $VAR = fmt.Sprintf(..., <... acctest.RandInt() ...>, ...)
    severity: WARNING

  - id: helper-acctest-RandString-compiled
    languages: [go]
    message: Using `acctest.RandString()` in constant or variable declaration will execute during compilation and not randomize, pass into string generating function instead
    paths:
      include:
        - internal/
    patterns:
      - pattern-either:
          - pattern: const $CONST = fmt.Sprintf(..., <... acctest.RandString(...) ...>, ...)
          - pattern: var $VAR = fmt.Sprintf(..., <... acctest.RandString(...) ...>, ...)
    severity: WARNING

  - id: helper-acctest-RandomWithPrefix-compiled
    languages: [go]
    message: Using `acctest.RandomWithPrefix()` in constant or variable declaration will execute during compilation and not randomize, pass into string generating function instead
    paths:
      include:
        - internal/
    patterns:
      - pattern-either:
          - pattern: const $CONST = fmt.Sprintf(..., <... acctest.RandomWithPrefix(...) ...>, ...)
          - pattern: var $VAR = fmt.Sprintf(..., <... acctest.RandomWithPrefix(...) ...>, ...)
    severity: WARNING

  - id: helper-schema-Set-extraneous-NewSet-with-flattenStringList
    languages: [go]
    message: Prefer `flex.FlattenStringSet()` or `flex.FlattenStringValueSet()`
    paths:
      include:
        - internal/
    patterns:
      - pattern: schema.NewSet(schema.HashString, flex.FlattenStringList($APIOBJECT))
      - pattern: schema.NewSet(schema.HashString, flex.FlattenStringValueList($APIOBJECT))
    severity: WARNING

  - id: helper-schema-Set-extraneous-expandStringList-with-List
    languages: [go]
    message: Prefer `flex.ExpandStringSet()` or `flex.ExpandStringValueSet()`
    paths:
      include:
        - internal/
    patterns:
      - pattern-either:
          - pattern: flex.ExpandStringList($SET.List())
          - pattern: |
              $LIST := $SET.List()
              ...
              flex.ExpandStringList($LIST)
          - pattern: flex.ExpandStringValueList($SET.List())
          - pattern: |
              $LIST := $SET.List()
              ...
              flex.ExpandStringValueList($LIST)
    severity: WARNING

  - id: helper-schema-ResourceData-GetOk-with-extraneous-conditional
    languages: [go]
    message: Zero value conditional check after `d.GetOk()` is extraneous
    paths:
      include:
        - internal/
    patterns:
      - pattern-either:
          - pattern: if $VALUE, $OK := d.GetOk($KEY); $OK && $VALUE.(bool) { $BODY }
          - pattern: if $VALUE, $OK := d.GetOk($KEY); $OK && $VALUE.(int) != 0 { $BODY }
          - pattern: if $VALUE, $OK := d.GetOk($KEY); $OK && $VALUE.(int) > 0 { $BODY }
          - pattern: if $VALUE, $OK := d.GetOk($KEY); $OK && $VALUE.(string) != "" { $BODY }
          - pattern: if $VALUE, $OK := d.GetOk($KEY); $OK && len($VALUE.(string)) > 0 { $BODY }
    severity: WARNING

  - id: helper-schema-ResourceData-Set-extraneous-value-pointer-conversion
    fix: d.Set($ATTRIBUTE, $APIOBJECT)
    languages: [go]
    message: AWS Go SDK pointer conversion function for `d.Set()` value is extraneous
    paths:
      include:
        - internal/
    patterns:
      - pattern-either:
          - pattern: d.Set($ATTRIBUTE, aws.BoolValue($APIOBJECT))
          - pattern: d.Set($ATTRIBUTE, aws.Float64Value($APIOBJECT))
          - pattern: d.Set($ATTRIBUTE, aws.IntValue($APIOBJECT))
          - pattern: d.Set($ATTRIBUTE, aws.Int64Value($APIOBJECT))
          - pattern: d.Set($ATTRIBUTE, int(aws.Int64Value($APIOBJECT)))
          - pattern: d.Set($ATTRIBUTE, aws.StringValue($APIOBJECT))
    severity: WARNING

  - id: helper-schema-ResourceData-Set-extraneous-nil-check
    languages: [go]
    message: Nil value check before `d.Set()` is extraneous
    paths:
      include:
        - internal/
    patterns:
      - pattern-either:
          - pattern: |
              if $APIOBJECT != nil {
                d.Set($ATTRIBUTE, $APIOBJECT)
              }
          - pattern: |
              if $APIOBJECT != nil {
                d.Set($ATTRIBUTE, $FUNC(*$APIOBJECT))
              }
          - pattern: |
              if $APIOBJECT != nil {
                if $ERROR := d.Set($ATTRIBUTE, $APIOBJECT); err != nil { $BODY }
              }
          - pattern: |
              if $APIOBJECT != nil {
                ...
                $ERROR := d.Set($ATTRIBUTE, $APIOBJECT)
                ...
              }
          - pattern: |
              if $APIOBJECT != nil {
                ...
                $ERROR = d.Set($ATTRIBUTE, $FUNC(*$APIOBJECT))
                ...
              }
    severity: WARNING

  # Not sure why this isn't working
  # - id: helper-schema-ResourceData-DataSource-Set-tags
  #   languages: [go]
  #   message: (schema.ResourceData).Set() call with the tags key should include IgnoreConfig in the value
  #   paths:
  #     include:
  #       - internal/service/**/*_data_source.go
  #     exclude:
  #       - internal/service/**/*.go
  #   patterns:
  #     - pattern-inside: func $READMETHOD(...) $ERRORTYPE { ... }
  #     - pattern: if err := d.Set("tags", $TAGSMAP); err != nil { ... }
  #     - pattern-not: if err := d.Set("tags", $KEYVALUETAGS.IgnoreAws().IgnoreConfig($CONFIG).Map()); err != nil { ... }
  #   severity: WARNING

  - id: helper-schema-ResourceData-Resource-Set-tags
    languages: [go]
    message: (schema.ResourceData).Set() call with the tags key should be preceded by a call to IgnoreConfig or include IgnoreConfig in the value in the case of ASG
    paths:
      include:
        - internal/service/**/*.go
      exclude:
        - internal/service/**/*_data_source.go
    patterns:
      - pattern-inside: func $READMETHOD(...) $ERRORTYPE { ... }
      - pattern-either:
          - pattern: |
              tags := $TAGS
              ...
              if err := d.Set("tags", $TAGSMAP); err != nil { ... }
          - pattern: |
              tags = $TAGS
              ...
              if err := d.Set("tags", $TAGSMAP); err != nil { ... }
          - pattern: |
              $ASGTAGS := keyvaluetags.AutoscalingKeyValueTags(...)
              ...
              if err := d.Set("tags", $TAGSMAP); err != nil { ... }
      - pattern-not-regex: 'keyvaluetags.AutoscalingKeyValueTags\(.+\).IgnoreAws\(\).IgnoreConfig'
      - pattern-not: |
          tags = $KEYVALUETAGS.IgnoreAws().IgnoreConfig($CONFIG)
          ...
      - pattern-not: |
          tags = $KEYVALUETAGS.$IGNORESERVICE().IgnoreConfig($CONFIG)
          ...
      - pattern-not: |
          tags := keyvaluetags.$VALUETAGS($RESOURCETAGS).IgnoreAws().IgnoreConfig($CONFIG)
          ...
      - pattern-not: |
          tags = keyvaluetags.$VALUETAGS($RESOURCETAGS).IgnoreAws().IgnoreConfig($CONFIG)
          ...
      - pattern-not: |
          tags = $VALUETAGS($RESOURCETAGS).IgnoreAWS().IgnoreConfig($CONFIG).Ignore($IGNORE)
          ...
    severity: WARNING

  - id: helper-schema-ResourceData-SetId-empty-without-IsNewResource-check
    languages: [go]
    message: Calling `d.SetId("")` should ensure `!d.IsNewResource()` is also checked. See https://github.com/hashicorp/terraform-provider-aws/blob/main/docs/contributing/error-handling.md#disnewresource-checks
    paths:
      include:
        - internal/service
      exclude:
        - internal/service/**/*_data_source.go
        - internal/service/backup
        - internal/service/batch
        - internal/service/d[a-d]*
        - internal/service/devicefarm
        - internal/service/directconnect
        - internal/service/dlm
        - internal/service/dms
        - internal/service/ds
        - internal/service/dynamodb
        - internal/service/ec2
        - internal/service/ecs
        - internal/service/efs
        - internal/service/elasticache
        - internal/service/elasticbeanstalk
        - internal/service/elastictranscoder
        - internal/service/elbv2
        - internal/service/emr
        - internal/service/g*
        - internal/service/inspector
        - internal/service/iot
        - internal/service/kafka
        - internal/service/kms
        - internal/service/lambda
        - internal/service/lexmodels
        - internal/service/licensemanager
        - internal/service/lightsail
        - internal/service/logs
        - internal/service/macie
        - internal/service/macie2
        - internal/service/mediastore
        - internal/service/mq
        - internal/service/neptune
        - internal/service/opsworks
        - internal/service/organizations
        - internal/service/pinpoint
        - internal/service/rds
        - internal/service/resourcegroups
        - internal/service/route53
        - internal/service/route53resolver
        - internal/service/s[a-df-rt]*
        - internal/service/se[d-z]*
        - internal/service/sec[a-t]*
        - internal/service/securityhub
        - internal/service/ssoadmin
        - internal/service/swf
        - internal/service/[t-v]*
        - internal/service/waf
        - internal/service/wafv2
        - internal/service/workspaces
        - internal/service/xray
    patterns:
      - pattern-either:
          - pattern: |
              d.SetId("")
              ...
              return nil
      - pattern-not-inside: |
          if ... {
            if <... d.IsNewResource() ...> { ... }
            ...
            d.SetId("")
            ...
            return nil
          }
      - pattern-not-inside: |
          if <... !d.IsNewResource() ...> { ... }
    severity: WARNING

  - id: helper-schema-resource-Retry-without-TimeoutError-check
    languages: [go]
    message: Check resource.Retry() errors with tfresource.TimedOut()
    paths:
      exclude:
        - "*_test.go"
        - sweep.go
      include:
        - internal/
    patterns:
      - pattern-either:
          - patterns:
              - pattern-either:
                  - pattern: |
                      $ERR := resource.Retry(...)
                      ...
                      return ...
                  - pattern: |
                      $ERR = resource.Retry(...)
                      ...
                      return ...
              - pattern-not: |
                  $ERR := resource.Retry(...)
                  ...
                  if isResourceTimeoutError($ERR) { ... }
                  ...
                  return ...
              - pattern-not: |
                  $ERR = resource.Retry(...)
                  ...
                  if isResourceTimeoutError($ERR) { ... }
                  ...
                  return ...
              - pattern-not: |
                  $ERR := resource.Retry(...)
                  ...
                  if tfresource.TimedOut($ERR) { ... }
                  ...
                  return ...
              - pattern-not: |
                  $ERR = resource.Retry(...)
                  ...
                  if tfresource.TimedOut($ERR) { ... }
                  ...
                  return ...
          - patterns:
              - pattern-either:
                  - pattern: |
                      $ERR := resource.RetryContext(...)
                      ...
                      return ...
                  - pattern: |
                      $ERR = resource.RetryContext(...)
                      ...
                      return ...
              - pattern-not: |
                  $ERR := resource.RetryContext(...)
                  ...
                  if isResourceTimeoutError($ERR) { ... }
                  ...
                  return ...
              - pattern-not: |
                  $ERR = resource.RetryContext(...)
                  ...
                  if isResourceTimeoutError($ERR) { ... }
                  ...
                  return ...
              - pattern-not: |
                  $ERR := resource.RetryContext(...)
                  ...
                  if tfresource.TimedOut($ERR) { ... }
                  ...
                  return ...
              - pattern-not: |
                  $ERR = resource.RetryContext(...)
                  ...
                  if tfresource.TimedOut($ERR) { ... }
                  ...
                  return ...
    severity: WARNING

  - id: helper-schema-TimeoutError-check-doesnt-return-output
    languages: [go]
    message: If the resource.Retry(), resource.RetryContext(), or tfresource.RetryContext() function returns a value, ensure the isResourceTimeoutError() check does as well
    paths:
      exclude:
        - "*_test.go"
      include:
        - internal/
    patterns:
      - pattern-either:
          - patterns:
              - pattern: |
                  if isResourceTimeoutError($ERR) {
                    _, $ERR = $CONN.$FUNC(...)
                  }
              - pattern-not-inside: |
                  $ERR = resource.Retry(..., func() *resource.RetryError {
                    ...
                    _, $ERR2 = $CONN.$FUNC(...)
                    ...
                  })
                  ...
                  if isResourceTimeoutError($ERR) { ... }
              - pattern-not-inside: |
                  $ERR = resource.RetryContext(..., func() *resource.RetryError {
                    ...
                    _, $ERR2 = $CONN.$FUNC(...)
                    ...
                  })
                  ...
                  if isResourceTimeoutError($ERR) { ... }
              - pattern-not-inside: |
                  $ERR = tfresource.RetryContext(..., func() *resource.RetryError {
                    ...
                    _, $ERR2 = $CONN.$FUNC(...)
                    ...
                  }, ...)
                  ...
                  if isResourceTimeoutError($ERR) { ... }
          - patterns:
              - pattern: |
                  if tfresource.TimedOut($ERR) {
                    _, $ERR = $CONN.$FUNC(...)
                  }
              - pattern-not-inside: |
                  $ERR = resource.Retry(..., func() *resource.RetryError {
                    ...
                    _, $ERR2 = $CONN.$FUNC(...)
                    ...
                  })
                  ...
                  if tfresource.TimedOut($ERR) { ... }
              - pattern-not-inside: |
                  $ERR = resource.RetryContext(..., func() *resource.RetryError {
                    ...
                    _, $ERR2 = $CONN.$FUNC(...)
                    ...
                  })
                  ...
                  if tfresource.TimedOut($ERR) { ... }
              - pattern-not-inside: |
                  $ERR = tfresource.RetryContext(..., func() *resource.RetryError {
                    ...
                    _, $ERR2 = $CONN.$FUNC(...)
                    ...
                  }, ...)
                  ...
                  if tfresource.TimedOut($ERR) { ... }
    severity: WARNING

  - id: is-not-found-error
    languages: [go]
    message: Check for resource.NotFoundError errors with tfresource.NotFound()
    paths:
      include:
        - internal/
    patterns:
      - pattern-either:
          - patterns:
              - pattern: |
                  var $CAST *resource.NotFoundError
                  ...
                  errors.As($ERR, &$CAST)
              - pattern-not-inside: |
                  var $CAST *resource.NotFoundError
                  ...
                  errors.As($ERR, &$CAST)
                  ...
                  $CAST.$FIELD
          - patterns:
              - pattern: |
                  $X, $Y := $ERR.(*resource.NotFoundError)
    severity: WARNING

  - id: time-equality
    languages: [go]
    message: Use time.Equal() instead of ==
    paths:
      include:
        - internal/
    patterns:
      - pattern-either:
          - pattern: |
              aws.TimeValue($X) == $Y
          - pattern: |
              aws.TimeValue($X) != $Y
          - pattern: |
              ($X : time.Time) == $Y
          - pattern: |
              ($X : time.Time) != $Y
          - pattern: |
              $X == aws.TimeValue($Y)
          - pattern: |
              $X != aws.TimeValue($Y)
          - pattern: |
              $X == ($Y : time.Time)
          - pattern: |
              $X != ($Y : time.Time)
    severity: WARNING

  - id: prefer-pagination-bool-var-last-page
    languages: [go]
    message: Use lastPage for bool variable in pagination functions
    paths:
      include:
        - internal/
    patterns:
      - pattern: |
          $X.$Z(..., func(..., $Y bool) {
            ...
          })
      - pattern-not: |
          $X.$Z(..., func(..., lastPage bool) {
            ...
          })
      - pattern-not: |
          $X.$Z(..., func(..., _ bool) {
            ...
          })
      - metavariable-regex:
          metavariable: "$Z"
          regex: ".*Pages$"
    severity: WARNING

  - id: calling-fmt.Print-and-variants
    languages: [go]
    message: Do not call `fmt.Print` and variant
    paths:
      include:
        - internal/
      exclude:
        - .ci/providerlint/vendor/
        - internal/generate/
    patterns:
      - pattern-either:
          - pattern: |
              fmt.Print(...)
          - pattern: |
              fmt.Printf(...)
          - pattern: |
              fmt.Println(...)
    severity: WARNING

  - id: domain-names
    languages: [go]
    message: Domain names should be in the namespaces defined in RFC 6761 (https://datatracker.ietf.org/doc/html/rfc6761) as reserved for testing
    paths:
      include:
        - internal/service
      exclude:
        - internal/service/firehose/delivery_stream_test.go
        - internal/service/fsx/windows_file_system_test.go
        - internal/service/iam/openid_connect_provider_test.go
        - internal/service/mq/broker_test.go
        - internal/service/mq/forge_test.go
        - internal/service/route53/sweep.go
        - internal/service/s3/bucket_test.go
        - internal/service/s3/object_test.go
        - internal/service/storagegateway/cached_iscsi_volume.go
        - internal/service/storagegateway/cached_iscsi_volume_test.go
        - internal/service/storagegateway/stored_iscsi_volume_test.go
        - internal/service/transfer/access_test.go
        - internal/service/transfer/server_test.go
        - "internal/service/**/*_test.go"
    patterns:
      - patterns:
          - pattern-regex: '(([-a-zA-Z0-9]{2,}\.)|(%[sdftq]))+(com|net|org)\b'
      - pattern-inside: "($X : string)"
      - pattern-not-regex: 'amazonaws\.com'
      - pattern-not-regex: 'awsapps\.com'
      - pattern-not-regex: '@(([-a-zA-Z0-9]{2,}\.)|(%[sdftq]))+(com|net|org)\b' # exclude domain names in email addresses
      - pattern-not-regex: '[^-a-zA-Z0-9]example\.com'
      - pattern-not-regex: '[^-a-zA-Z0-9]example\.net'
      - pattern-not-regex: '[^-a-zA-Z0-9]example\.org'
      - pattern-not-regex: 'github\.com'
      - pattern-not-regex: 'aws\.amazon\.com'
      - pattern-not-regex: 'graph\.facebook\.com'
      - pattern-not-regex: 'people\.googleapis\.com'
      - pattern-not-regex: 'www\.googleapis\.com'
      - pattern-not-regex: 'accounts\.google\.com'
      - pattern-not-regex: '[-a-z0-9]+\.apps\.googleusercontent\.com'
      - pattern-not-regex: 'elasticbeanstalk\.com'
      - pattern-not-regex: 'awsglobalaccelerator\.com'
      - pattern-not-regex: 'cloudfront\.net'
      - pattern-not-regex: 'http://json-schema\.org/draft-0\d/schema'
      - pattern-not-regex: "http://activemq.apache.org/schema/core"
      - pattern-not-regex: "mcr.microsoft.com"
    severity: WARNING

  - id: email-address
    languages: [go]
    message: Use default email address or generate a random email address. https://github.com/hashicorp/terraform-provider-aws/blob/main/docs/contributing/running-and-writing-acceptance-tests.md#hardcoded-email-addresses
    paths:
      include:
        - internal/
      exclude:
        - internal/service/route53domains/registered_domain_test.go
    patterns:
      - pattern-regex: '[-_A-Za-z0-9.+]+@([-A-Za-z0-9]+\.)(com|net|org)'
      - pattern-not-regex: 'no-reply@hashicorp\.com'
      - pattern-inside: "($X : string)"
    severity: WARNING

  - id: ssh-key
    languages: [go]
    message: Generate random SSH keys using acctest.RandSSHKeyPair() or RandSSHKeyPairSize(). https://github.com/hashicorp/terraform-provider-aws/blob/main/docs/contributing/running-and-writing-acceptance-tests.md#hardcoded-ssh-key
    paths:
      include:
        - internal/
      exclude:
        - .ci/providerlint/vendor/
    patterns:
      # This isn't technically the correct regex, but for some reason adding a '+' causes the regex to
      # miss some SSH keys. AFAICT, this is good enough.
      - pattern-regex: "ssh-rsa [A-Za-z0-9/]+"
      - pattern-inside: "($X : string)"
    severity: WARNING

  - id: non-tags-change-detection
    languages: [go]
    message: Incorrect form of non-tags change detection. https://github.com/hashicorp/terraform-provider-aws/blob/main/docs/contributing/contribution-checklists.md#resource-tagging-code-implementation
    paths:
      include:
        - internal/
    patterns:
      - pattern: 'if d.HasChangeExcept("tags_all") {...}'
    severity: WARNING

  - id: unnecessary-literal-type-conversion
    languages: [go]
    message: Literal numbers do not need type conversions
    paths:
      include:
        - internal/
    patterns:
      - pattern: "aws.Int64(int64($X))"
      - metavariable-regex:
          metavariable: $X
          regex: (\d+)
    severity: ERROR
    fix: "aws.Int64($X)"

  - id: calling-SetId-with-empty-string-in-resource-create
    languages: [go]
    message: Do not call `d.SetId("")` inside a resource create function
    paths:
      include:
        - internal/service/
    patterns:
      - pattern: |
          func $FUNC(...) {
            ...
            d.SetId("")
          }
      - metavariable-regex:
          metavariable: "$FUNC"
          regex: "^resource\\w*(Create|Put|Set|Upsert|Enable)$"
    severity: WARNING

  - id: calling-SetId-with-empty-string-in-resource-update
    languages: [go]
    message: Do not call `d.SetId("")` inside a resource update function
    paths:
      include:
        - internal/service/
    patterns:
      - pattern: |
          func $FUNC(...) {
            ...
            d.SetId("")
          }
      - metavariable-regex:
          metavariable: "$FUNC"
          regex: "^resource\\w*(Update)$|^update\\w*$" # Put and Upsert variants are handled in calling-SetId-with-empty-string-in-resource-create above
    severity: WARNING

  - id: calling-SetId-in-resource-delete
    languages: [go]
    message: Do not call `d.SetId(...)` inside a resource delete function
    paths:
      include:
        - internal/service/
    patterns:
      - pattern: |
          func $FUNC(...) {
            ...
            d.SetId(...)
          }
      - metavariable-regex:
          metavariable: "$FUNC"
          regex: "^resource\\w*(Delete|Disable)$"
    severity: WARNING

  - id: avoid-string-is-empty-validation
    languages: [go]
    message: Empty strings should not be included in validation
    paths:
      include:
        - internal/
    patterns:
      - pattern: validation.Any(..., validation.StringIsEmpty, ...)
    severity: ERROR

  - id: use-error-code-equals-if-not-checking-message
    languages: [go]
    message: Use tfawserr.ErrCodeEquals() when message parameter is empty string
    paths:
      include:
        - internal/
    patterns:
      - pattern: tfawserr.ErrMessageContains(err, ..., "")
    severity: ERROR

  - id: avoid-dependency-for-one-constant
    languages: [go]
    message: Use constant in the same package rather than importing iam for a constant
    paths:
      include:
        - internal/
      exclude:
        - internal/service/iam
    patterns:
      - pattern: tfiam.PropagationTimeout
    severity: ERROR

  - id: use-acctest-protov5-provider-factories
    languages: [go]
    message: Use acctest.ProtoV5ProviderFactories, not acctest.Providers or acctest.ProviderFactories
    paths:
      include:
        - "internal/**/*_test.go"
    pattern-either:
      - pattern-regex: Providers:\s+(acctest\.)?Providers,
      - pattern-regex: ProviderFactories:\s+(acctest\.)?ProviderFactories,
    severity: WARNING

  - id: prefer-aws-go-sdk-pointer-conversion-int-conversion-int64-pointer
    fix: $VALUE
    languages: [go]
    message: Prefer AWS Go SDK pointer conversion functions for dereferencing when converting int64 to int
    paths:
      include:
        - internal/
    pattern: int(*$VALUE)
    severity: WARNING

  - id: aws-go-sdk-error-code-helper
    languages: [go]
    message: "Use `tfawserr` helpers for checking AWS Go SDK errors (e.g. `tfawserr.ErrMessageContains(err, CODE, MESSAGE)`)"
    paths:
      include:
        - internal/
    patterns:
      - pattern-either:
          - pattern: if $AWSERR, $OK := $ORIGINALERR.(awserr.Error); $OK && $AWSERR.Code() == $CODE { $BODY }
          - pattern: |
              if $AWSERR, $OK := $ORIGINALERR.(awserr.Error); $OK {
                if $AWSERR.Code() == $CODE { $BODY }
              }
    severity: WARNING

  - id: fmt-Errorf-awserr-Error-Code
    languages: [go]
    message: Prefer `err` with `%w` format verb instead of `err.Code()` or `err.Message()`
    paths:
      include:
        - internal/
    patterns:
      - pattern-either:
          - pattern: fmt.Errorf(..., $ERR.Code(), ...)
          - pattern: fmt.Errorf(..., $ERR.Message(), ...)
    severity: WARNING

  - id: typed-enum-conversion
    languages: [go]
    message: Prefer using `enum.Slice()` to convert a slice of typed string enums to a slice of strings
    paths:
      include:
        - internal/
    patterns:
      - pattern: "[]string{..., string($X), ...}"
    severity: WARNING

  - id: avoid-context-TODO-in-tests
    languages: [go]
    message: Prefer using context.Background() instead of context.TODO()
    paths:
      include:
        - "internal/**/*_test.go"
    patterns:
      - pattern: context.TODO
    severity: ERROR

  - id: avoid-context-CRUD-handlers
    languages: [go]
    message: Prefer using WithoutTimeout CRUD handlers instead of Context variants
    paths:
      include:
        - internal/service
    patterns:
<<<<<<< HEAD
      - pattern-regex: "(Create|Read|Update|Delete)Context:"
=======
      - pattern-regex: '(Create|Read|Update|Delete)Context:'
    severity: ERROR

  - id: bare-error-returns
    languages: [go]
    message: API errors should be wrapped with the CRUD info
    paths:
      include:
        - internal/service
    patterns:
      - pattern: return $ERR
      - pattern-inside: |
          func $FUNC($D *schema.ResourceData, ...) error {
            ...
          }
      - metavariable-regex:
          metavariable: $ERR
          regex: "[Ee]rr(?!ors\\.)"
>>>>>>> cd011226
    severity: ERROR<|MERGE_RESOLUTION|>--- conflicted
+++ resolved
@@ -886,10 +886,7 @@
       include:
         - internal/service
     patterns:
-<<<<<<< HEAD
       - pattern-regex: "(Create|Read|Update|Delete)Context:"
-=======
-      - pattern-regex: '(Create|Read|Update|Delete)Context:'
     severity: ERROR
 
   - id: bare-error-returns
@@ -907,5 +904,4 @@
       - metavariable-regex:
           metavariable: $ERR
           regex: "[Ee]rr(?!ors\\.)"
->>>>>>> cd011226
     severity: ERROR