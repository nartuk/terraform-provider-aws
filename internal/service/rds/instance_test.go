package rds_test

import (
	"context"
	"fmt"
	"log"
	"os"
	"regexp"
	"testing"

	"github.com/aws/aws-sdk-go/aws"
	"github.com/aws/aws-sdk-go/aws/endpoints"
	"github.com/aws/aws-sdk-go/service/rds"
	sdkacctest "github.com/hashicorp/terraform-plugin-sdk/v2/helper/acctest"
	"github.com/hashicorp/terraform-plugin-sdk/v2/helper/resource"
	"github.com/hashicorp/terraform-plugin-sdk/v2/terraform"
	"github.com/hashicorp/terraform-provider-aws/internal/acctest"
	"github.com/hashicorp/terraform-provider-aws/internal/conns"
	"github.com/hashicorp/terraform-provider-aws/internal/envvar"
	tfrds "github.com/hashicorp/terraform-provider-aws/internal/service/rds"
	"github.com/hashicorp/terraform-provider-aws/internal/tfresource"
)

func TestAccRDSInstance_basic(t *testing.T) {
	if testing.Short() {
		t.Skip("skipping long-running test in short mode")
	}

	var v rds.DBInstance
	rName := sdkacctest.RandomWithPrefix(acctest.ResourcePrefix)
	resourceName := "aws_db_instance.test"

	resource.ParallelTest(t, resource.TestCase{
		PreCheck:                 func() { acctest.PreCheck(t) },
		ErrorCheck:               acctest.ErrorCheck(t, rds.EndpointsID),
		ProtoV5ProviderFactories: acctest.ProtoV5ProviderFactories,
		CheckDestroy:             testAccCheckInstanceDestroy,
		Steps: []resource.TestStep{
			{
				Config: testAccInstanceConfig_basic(rName),
				Check: resource.ComposeAggregateTestCheckFunc(
					testAccCheckInstanceExists(resourceName, &v),
					testAccCheckInstanceAttributes(&v),
					resource.TestCheckResourceAttr(resourceName, "allocated_storage", "10"),
					resource.TestCheckNoResourceAttr(resourceName, "allow_major_version_upgrade"),
					acctest.MatchResourceAttrRegionalARN(resourceName, "arn", "rds", regexp.MustCompile(`db:.+`)),
					resource.TestCheckResourceAttr(resourceName, "auto_minor_version_upgrade", "true"),
					resource.TestCheckResourceAttrSet(resourceName, "availability_zone"),
					resource.TestCheckResourceAttr(resourceName, "backup_retention_period", "0"),
					resource.TestCheckResourceAttrSet(resourceName, "backup_window"),
					resource.TestCheckResourceAttrSet(resourceName, "ca_cert_identifier"),
					resource.TestCheckResourceAttr(resourceName, "copy_tags_to_snapshot", "false"),
					resource.TestCheckResourceAttr(resourceName, "db_name", "test"),
					resource.TestCheckResourceAttr(resourceName, "db_subnet_group_name", "default"),
					resource.TestCheckResourceAttr(resourceName, "deletion_protection", "false"),
					resource.TestCheckResourceAttr(resourceName, "enabled_cloudwatch_logs_exports.#", "0"),
					resource.TestCheckResourceAttrSet(resourceName, "endpoint"),
					resource.TestCheckResourceAttr(resourceName, "engine", "mysql"),
					resource.TestCheckResourceAttrSet(resourceName, "engine_version"),
					resource.TestCheckResourceAttrSet(resourceName, "hosted_zone_id"),
					resource.TestCheckResourceAttr(resourceName, "iam_database_authentication_enabled", "false"),
					resource.TestCheckResourceAttr(resourceName, "identifier", rName),
					resource.TestCheckResourceAttr(resourceName, "identifier_prefix", ""),
					resource.TestCheckResourceAttrPair(resourceName, "instance_class", "data.aws_rds_orderable_db_instance.test", "instance_class"),
					resource.TestCheckResourceAttr(resourceName, "iops", "0"),
					resource.TestCheckResourceAttr(resourceName, "license_model", "general-public-license"),
					resource.TestCheckResourceAttrSet(resourceName, "maintenance_window"),
					resource.TestCheckResourceAttr(resourceName, "max_allocated_storage", "0"),
					resource.TestCheckResourceAttr(resourceName, "name", "test"),
					resource.TestMatchResourceAttr(resourceName, "option_group_name", regexp.MustCompile(`^default:mysql-\d`)),
					resource.TestMatchResourceAttr(resourceName, "parameter_group_name", regexp.MustCompile(`^default\.mysql\d`)),
					resource.TestCheckResourceAttr(resourceName, "port", "3306"),
					resource.TestCheckResourceAttr(resourceName, "publicly_accessible", "false"),
					resource.TestCheckResourceAttrSet(resourceName, "resource_id"),
					resource.TestCheckResourceAttr(resourceName, "status", "available"),
					resource.TestCheckResourceAttr(resourceName, "storage_encrypted", "false"),
					resource.TestCheckResourceAttr(resourceName, "storage_throughput", "0"),
					resource.TestCheckResourceAttr(resourceName, "storage_type", "gp2"),
					resource.TestCheckResourceAttr(resourceName, "tags.%", "0"),
					resource.TestCheckResourceAttr(resourceName, "username", "tfacctest"),
				),
			},
			{
				ResourceName:      resourceName,
				ImportState:       true,
				ImportStateVerify: true,
				ImportStateVerifyIgnore: []string{
					"apply_immediately",
					"final_snapshot_identifier",
					"password",
					"skip_final_snapshot",
					"delete_automated_backups",
				},
			},
		},
	})
}

func TestAccRDSInstance_identifierPrefix(t *testing.T) {
	if testing.Short() {
		t.Skip("skipping long-running test in short mode")
	}

	var v rds.DBInstance
	resourceName := "aws_db_instance.test"

	resource.ParallelTest(t, resource.TestCase{
		PreCheck:                 func() { acctest.PreCheck(t) },
		ErrorCheck:               acctest.ErrorCheck(t, rds.EndpointsID),
		ProtoV5ProviderFactories: acctest.ProtoV5ProviderFactories,
		CheckDestroy:             testAccCheckInstanceDestroy,
		Steps: []resource.TestStep{
			{
				Config: testAccInstanceConfig_identifierPrefix("tf-acc-test-prefix-"),
				Check: resource.ComposeAggregateTestCheckFunc(
					testAccCheckInstanceExists(resourceName, &v),
					acctest.CheckResourceAttrNameFromPrefix(resourceName, "identifier", "tf-acc-test-prefix-"),
					resource.TestCheckResourceAttr(resourceName, "identifier_prefix", "tf-acc-test-prefix-"),
				),
			},
			{
				ResourceName:      resourceName,
				ImportState:       true,
				ImportStateVerify: true,
				ImportStateVerifyIgnore: []string{
					"password",
				},
			},
		},
	})
}

func TestAccRDSInstance_identifierGenerated(t *testing.T) {
	if testing.Short() {
		t.Skip("skipping long-running test in short mode")
	}

	var v rds.DBInstance
	resourceName := "aws_db_instance.test"

	resource.ParallelTest(t, resource.TestCase{
		PreCheck:                 func() { acctest.PreCheck(t) },
		ErrorCheck:               acctest.ErrorCheck(t, rds.EndpointsID),
		ProtoV5ProviderFactories: acctest.ProtoV5ProviderFactories,
		CheckDestroy:             testAccCheckInstanceDestroy,
		Steps: []resource.TestStep{
			{
				Config: testAccInstanceConfig_identifierGenerated(),
				Check: resource.ComposeAggregateTestCheckFunc(
					testAccCheckInstanceExists(resourceName, &v),
					acctest.CheckResourceAttrNameGenerated(resourceName, "identifier"),
					resource.TestCheckResourceAttr(resourceName, "identifier_prefix", resource.UniqueIdPrefix),
				),
			},
			{
				ResourceName:      resourceName,
				ImportState:       true,
				ImportStateVerify: true,
				ImportStateVerifyIgnore: []string{
					"password",
				},
			},
		},
	})
}

func TestAccRDSInstance_disappears(t *testing.T) {
	if testing.Short() {
		t.Skip("skipping long-running test in short mode")
	}

	var v rds.DBInstance
	rName := sdkacctest.RandomWithPrefix(acctest.ResourcePrefix)
	resourceName := "aws_db_instance.test"

	resource.ParallelTest(t, resource.TestCase{
		PreCheck:                 func() { acctest.PreCheck(t) },
		ErrorCheck:               acctest.ErrorCheck(t, rds.EndpointsID),
		ProtoV5ProviderFactories: acctest.ProtoV5ProviderFactories,
		CheckDestroy:             testAccCheckInstanceDestroy,
		Steps: []resource.TestStep{
			{
				Config: testAccInstanceConfig_basic(rName),
				Check: resource.ComposeAggregateTestCheckFunc(
					testAccCheckInstanceExists(resourceName, &v),
					acctest.CheckResourceDisappears(acctest.Provider, tfrds.ResourceInstance(), resourceName),
				),
				ExpectNonEmptyPlan: true,
			},
		},
	})
}

func TestAccRDSInstance_tags(t *testing.T) {
	if testing.Short() {
		t.Skip("skipping long-running test in short mode")
	}

	var v rds.DBInstance
	rName := sdkacctest.RandomWithPrefix(acctest.ResourcePrefix)
	resourceName := "aws_db_instance.test"

	resource.ParallelTest(t, resource.TestCase{
		PreCheck:                 func() { acctest.PreCheck(t) },
		ErrorCheck:               acctest.ErrorCheck(t, rds.EndpointsID),
		ProtoV5ProviderFactories: acctest.ProtoV5ProviderFactories,
		CheckDestroy:             testAccCheckInstanceDestroy,
		Steps: []resource.TestStep{
			{
				Config: testAccInstanceConfig_tags1(rName, "key1", "value1"),
				Check: resource.ComposeAggregateTestCheckFunc(
					testAccCheckInstanceExists(resourceName, &v),
					resource.TestCheckResourceAttr(resourceName, "tags.%", "1"),
					resource.TestCheckResourceAttr(resourceName, "tags.key1", "value1"),
				),
			},
			{
				ResourceName:      resourceName,
				ImportState:       true,
				ImportStateVerify: true,
				ImportStateVerifyIgnore: []string{
					"apply_immediately",
					"final_snapshot_identifier",
					"password",
					"skip_final_snapshot",
					"delete_automated_backups",
				},
			},
			{
				Config: testAccInstanceConfig_tags2(rName, "key1", "value1updated", "key2", "value2"),
				Check: resource.ComposeAggregateTestCheckFunc(
					testAccCheckInstanceExists(resourceName, &v),
					resource.TestCheckResourceAttr(resourceName, "tags.%", "2"),
					resource.TestCheckResourceAttr(resourceName, "tags.key1", "value1updated"),
					resource.TestCheckResourceAttr(resourceName, "tags.key2", "value2"),
				),
			},
			{
				Config: testAccInstanceConfig_tags1(rName, "key2", "value2"),
				Check: resource.ComposeAggregateTestCheckFunc(
					testAccCheckInstanceExists(resourceName, &v),
					resource.TestCheckResourceAttr(resourceName, "tags.%", "1"),
					resource.TestCheckResourceAttr(resourceName, "tags.key2", "value2"),
				),
			},
		},
	})
}

func TestAccRDSInstance_nameDeprecated(t *testing.T) {
	if testing.Short() {
		t.Skip("skipping long-running test in short mode")
	}

	var v rds.DBInstance
	rName := sdkacctest.RandomWithPrefix(acctest.ResourcePrefix)
	resourceName := "aws_db_instance.test"

	resource.ParallelTest(t, resource.TestCase{
		PreCheck:                 func() { acctest.PreCheck(t) },
		ErrorCheck:               acctest.ErrorCheck(t, rds.EndpointsID),
		ProtoV5ProviderFactories: acctest.ProtoV5ProviderFactories,
		CheckDestroy:             testAccCheckInstanceDestroy,
		Steps: []resource.TestStep{
			{
				Config: testAccInstanceConfig_nameDeprecated(rName),
				Check: resource.ComposeAggregateTestCheckFunc(
					testAccCheckInstanceExists(resourceName, &v),
					resource.TestCheckResourceAttr(resourceName, "db_name", "test"),
					resource.TestCheckResourceAttr(resourceName, "name", "test"),
				),
			},
			{
				ResourceName:      resourceName,
				ImportState:       true,
				ImportStateVerify: true,
				ImportStateVerifyIgnore: []string{
					"apply_immediately",
					"final_snapshot_identifier",
					"password",
					"skip_final_snapshot",
					"delete_automated_backups",
				},
			},
		},
	})
}

func TestAccRDSInstance_onlyMajorVersion(t *testing.T) {
	if testing.Short() {
		t.Skip("skipping long-running test in short mode")
	}

	var v rds.DBInstance
	rName := sdkacctest.RandomWithPrefix(acctest.ResourcePrefix)
	resourceName := "aws_db_instance.test"

	resource.ParallelTest(t, resource.TestCase{
		PreCheck:                 func() { acctest.PreCheck(t) },
		ErrorCheck:               acctest.ErrorCheck(t, rds.EndpointsID),
		ProtoV5ProviderFactories: acctest.ProtoV5ProviderFactories,
		CheckDestroy:             testAccCheckClusterDestroy,
		Steps: []resource.TestStep{
			{
				Config: testAccInstanceConfig_majorVersionOnly(rName),
				Check: resource.ComposeAggregateTestCheckFunc(
					testAccCheckInstanceExists(resourceName, &v),
					resource.TestCheckResourceAttr(resourceName, "engine", "mysql"),
					resource.TestCheckResourceAttr(resourceName, "engine_version", "8.0"),
				),
			},
			{
				ResourceName:      resourceName,
				ImportState:       true,
				ImportStateVerify: true,
				ImportStateVerifyIgnore: []string{
					"engine_version",
					"password",
				},
			},
		},
	})
}

func TestAccRDSInstance_kmsKey(t *testing.T) {
	if testing.Short() {
		t.Skip("skipping long-running test in short mode")
	}

	var v rds.DBInstance
	kmsKeyResourceName := "aws_kms_key.test"
	resourceName := "aws_db_instance.test"
	rName := sdkacctest.RandomWithPrefix(acctest.ResourcePrefix)

	resource.ParallelTest(t, resource.TestCase{
		PreCheck:                 func() { acctest.PreCheck(t) },
		ErrorCheck:               acctest.ErrorCheck(t, rds.EndpointsID),
		ProtoV5ProviderFactories: acctest.ProtoV5ProviderFactories,
		CheckDestroy:             testAccCheckInstanceDestroy,
		Steps: []resource.TestStep{
			{
				Config: testAccInstanceConfig_kmsKeyID(rName),
				Check: resource.ComposeAggregateTestCheckFunc(
					testAccCheckInstanceExists(resourceName, &v),
					testAccCheckInstanceAttributes(&v),
					resource.TestCheckResourceAttrPair(resourceName, "kms_key_id", kmsKeyResourceName, "arn"),
				),
			},
			{
				ResourceName:      resourceName,
				ImportState:       true,
				ImportStateVerify: true,
				ImportStateVerifyIgnore: []string{
					"apply_immediately",
					"delete_automated_backups",
					"final_snapshot_identifier",
					"password",
					"skip_final_snapshot",
				},
			},
		},
	})
}

func TestAccRDSInstance_customIAMInstanceProfile(t *testing.T) {
	if testing.Short() {
		t.Skip("skipping long-running test in short mode")
	}

	var v rds.DBInstance
	resourceName := "aws_db_instance.test"
	rName := sdkacctest.RandomWithPrefix(acctest.ResourcePrefix)

	resource.ParallelTest(t, resource.TestCase{
		PreCheck: func() {
			acctest.PreCheck(t)
			acctest.PreCheckPartitionNot(t, endpoints.AwsUsGovPartitionID)
		},
		ErrorCheck:               acctest.ErrorCheck(t, rds.EndpointsID),
		ProtoV5ProviderFactories: acctest.ProtoV5ProviderFactories,
		CheckDestroy:             testAccCheckInstanceDestroy,
		Steps: []resource.TestStep{
			{
				Config: testAccInstanceConfig_customIAMInstanceProfile(rName),
				Check: resource.ComposeTestCheckFunc(
					testAccCheckInstanceExists(resourceName, &v),
					resource.TestCheckResourceAttrSet(resourceName, "custom_iam_instance_profile"),
				),
			},
		},
	})
}

func TestAccRDSInstance_subnetGroup(t *testing.T) {
	if testing.Short() {
		t.Skip("skipping long-running test in short mode")
	}

	var v rds.DBInstance
	rName := sdkacctest.RandomWithPrefix(acctest.ResourcePrefix)
	resourceName := "aws_db_instance.test"

	resource.ParallelTest(t, resource.TestCase{
		PreCheck:                 func() { acctest.PreCheck(t) },
		ErrorCheck:               acctest.ErrorCheck(t, rds.EndpointsID),
		ProtoV5ProviderFactories: acctest.ProtoV5ProviderFactories,
		CheckDestroy:             testAccCheckInstanceDestroy,
		Steps: []resource.TestStep{
			{
				Config: testAccInstanceConfig_subnetGroup(rName),
				Check: resource.ComposeAggregateTestCheckFunc(
					testAccCheckInstanceExists(resourceName, &v),
					resource.TestCheckResourceAttr(resourceName, "db_subnet_group_name", rName),
				),
			},
			{
				Config: testAccInstanceConfig_subnetGroupUpdated(rName),
				Check: resource.ComposeAggregateTestCheckFunc(
					testAccCheckInstanceExists(resourceName, &v),
					resource.TestCheckResourceAttr(resourceName, "db_subnet_group_name", fmt.Sprintf("%s-2", rName)),
				),
			},
		},
	})
}

func TestAccRDSInstance_networkType(t *testing.T) {
	if testing.Short() {
		t.Skip("skipping long-running test in short mode")
	}

	var v rds.DBInstance
	rName := sdkacctest.RandomWithPrefix(acctest.ResourcePrefix)
	resourceName := "aws_db_instance.test"

	resource.ParallelTest(t, resource.TestCase{
		PreCheck:                 func() { acctest.PreCheck(t) },
		ErrorCheck:               acctest.ErrorCheck(t, rds.EndpointsID),
		ProtoV5ProviderFactories: acctest.ProtoV5ProviderFactories,
		CheckDestroy:             testAccCheckInstanceDestroy,
		Steps: []resource.TestStep{
			{
				Config: testAccInstanceConfig_networkType(rName, "IPV4"),
				Check: resource.ComposeAggregateTestCheckFunc(
					testAccCheckInstanceExists(resourceName, &v),
					resource.TestCheckResourceAttr(resourceName, "network_type", "IPV4"),
				),
			},
			{
				Config: testAccInstanceConfig_networkType(rName, "DUAL"),
				Check: resource.ComposeAggregateTestCheckFunc(
					testAccCheckInstanceExists(resourceName, &v),
					resource.TestCheckResourceAttr(resourceName, "network_type", "DUAL"),
				),
			},
		},
	})
}

func TestAccRDSInstance_optionGroup(t *testing.T) {
	if testing.Short() {
		t.Skip("skipping long-running test in short mode")
	}

	var v rds.DBInstance
	rName := sdkacctest.RandomWithPrefix(acctest.ResourcePrefix)
	resourceName := "aws_db_instance.test"

	resource.ParallelTest(t, resource.TestCase{
		PreCheck:                 func() { acctest.PreCheck(t) },
		ErrorCheck:               acctest.ErrorCheck(t, rds.EndpointsID),
		ProtoV5ProviderFactories: acctest.ProtoV5ProviderFactories,
		CheckDestroy:             testAccCheckInstanceDestroy,
		Steps: []resource.TestStep{
			{
				Config: testAccInstanceConfig_optionGroup(rName),
				Check: resource.ComposeAggregateTestCheckFunc(
					testAccCheckInstanceExists(resourceName, &v),
					testAccCheckInstanceAttributes(&v),
					resource.TestCheckResourceAttr(resourceName, "option_group_name", rName),
				),
			},
		},
	})
}

func TestAccRDSInstance_iamAuth(t *testing.T) {
	if testing.Short() {
		t.Skip("skipping long-running test in short mode")
	}

	var v rds.DBInstance
	rName := sdkacctest.RandomWithPrefix(acctest.ResourcePrefix)
	resourceName := "aws_db_instance.test"

	resource.ParallelTest(t, resource.TestCase{
		PreCheck:                 func() { acctest.PreCheck(t) },
		ErrorCheck:               acctest.ErrorCheck(t, rds.EndpointsID),
		ProtoV5ProviderFactories: acctest.ProtoV5ProviderFactories,
		CheckDestroy:             testAccCheckInstanceDestroy,
		Steps: []resource.TestStep{
			{
				Config: testAccInstanceConfig_iamAuth(rName),
				Check: resource.ComposeAggregateTestCheckFunc(
					testAccCheckInstanceExists(resourceName, &v),
					testAccCheckInstanceAttributes(&v),
					resource.TestCheckResourceAttr(resourceName, "iam_database_authentication_enabled", "true"),
				),
			},
		},
	})
}

func TestAccRDSInstance_allowMajorVersionUpgrade(t *testing.T) {
	if testing.Short() {
		t.Skip("skipping long-running test in short mode")
	}

	var dbInstance1 rds.DBInstance

	rName := sdkacctest.RandomWithPrefix(acctest.ResourcePrefix)
	resourceName := "aws_db_instance.test"

	resource.ParallelTest(t, resource.TestCase{
		PreCheck:                 func() { acctest.PreCheck(t) },
		ErrorCheck:               acctest.ErrorCheck(t, rds.EndpointsID),
		ProtoV5ProviderFactories: acctest.ProtoV5ProviderFactories,
		CheckDestroy:             testAccCheckInstanceDestroy,
		Steps: []resource.TestStep{
			{
				Config: testAccInstanceConfig_allowMajorVersionUpgrade(rName, true),
				Check: resource.ComposeAggregateTestCheckFunc(
					testAccCheckInstanceExists(resourceName, &dbInstance1),
					resource.TestCheckResourceAttr(resourceName, "allow_major_version_upgrade", "true"),
				),
			},
			{
				ResourceName:      resourceName,
				ImportState:       true,
				ImportStateVerify: true,
				ImportStateVerifyIgnore: []string{
					"allow_major_version_upgrade",
					"apply_immediately",
					"final_snapshot_identifier",
					"password",
					"skip_final_snapshot",
				},
			},
			{
				Config: testAccInstanceConfig_allowMajorVersionUpgrade(rName, false),
				Check: resource.ComposeAggregateTestCheckFunc(
					testAccCheckInstanceExists(resourceName, &dbInstance1),
					resource.TestCheckResourceAttr(resourceName, "allow_major_version_upgrade", "false"),
				),
			},
		},
	})
}

func TestAccRDSInstance_dbSubnetGroupName(t *testing.T) {
	if testing.Short() {
		t.Skip("skipping long-running test in short mode")
	}

	var dbInstance rds.DBInstance
	var dbSubnetGroup rds.DBSubnetGroup

	rName := sdkacctest.RandomWithPrefix(acctest.ResourcePrefix)
	dbSubnetGroupResourceName := "aws_db_subnet_group.test"
	resourceName := "aws_db_instance.test"

	resource.ParallelTest(t, resource.TestCase{
		PreCheck:                 func() { acctest.PreCheck(t) },
		ErrorCheck:               acctest.ErrorCheck(t, rds.EndpointsID),
		ProtoV5ProviderFactories: acctest.ProtoV5ProviderFactories,
		CheckDestroy:             testAccCheckInstanceDestroy,
		Steps: []resource.TestStep{
			{
				Config: testAccInstanceConfig_dbSubnetGroupName(rName),
				Check: resource.ComposeAggregateTestCheckFunc(
					testAccCheckInstanceExists(resourceName, &dbInstance),
					testAccCheckSubnetGroupExists(resourceName, &dbSubnetGroup),
					resource.TestCheckResourceAttrPair(resourceName, "db_subnet_group_name", dbSubnetGroupResourceName, "name"),
				),
			},
		},
	})
}

func TestAccRDSInstance_DBSubnetGroupName_ramShared(t *testing.T) {
	var dbInstance rds.DBInstance
	var dbSubnetGroup rds.DBSubnetGroup

	rName := sdkacctest.RandomWithPrefix(acctest.ResourcePrefix)
	dbSubnetGroupResourceName := "aws_db_subnet_group.test"
	resourceName := "aws_db_instance.test"

	resource.ParallelTest(t, resource.TestCase{
		PreCheck: func() {
			acctest.PreCheck(t)
			acctest.PreCheckAlternateAccount(t)
			acctest.PreCheckOrganizationsEnabled(t)
		},
		ErrorCheck:               acctest.ErrorCheck(t, rds.EndpointsID),
		ProtoV5ProviderFactories: acctest.ProtoV5FactoriesAlternate(t),
		CheckDestroy:             testAccCheckInstanceDestroy,
		Steps: []resource.TestStep{
			{
				Config: testAccInstanceConfig_DBSubnetGroupName_ramShared(rName),
				Check: resource.ComposeAggregateTestCheckFunc(
					testAccCheckInstanceExists(resourceName, &dbInstance),
					testAccCheckSubnetGroupExists(dbSubnetGroupResourceName, &dbSubnetGroup),
					resource.TestCheckResourceAttrPair(resourceName, "db_subnet_group_name", dbSubnetGroupResourceName, "name"),
				),
			},
		},
	})
}

func TestAccRDSInstance_DBSubnetGroupName_vpcSecurityGroupIDs(t *testing.T) {
	if testing.Short() {
		t.Skip("skipping long-running test in short mode")
	}

	var dbInstance rds.DBInstance
	var dbSubnetGroup rds.DBSubnetGroup

	rName := sdkacctest.RandomWithPrefix(acctest.ResourcePrefix)
	dbSubnetGroupResourceName := "aws_db_subnet_group.test"
	resourceName := "aws_db_instance.test"

	resource.ParallelTest(t, resource.TestCase{
		PreCheck:                 func() { acctest.PreCheck(t) },
		ErrorCheck:               acctest.ErrorCheck(t, rds.EndpointsID),
		ProtoV5ProviderFactories: acctest.ProtoV5ProviderFactories,
		CheckDestroy:             testAccCheckInstanceDestroy,
		Steps: []resource.TestStep{
			{
				Config: testAccInstanceConfig_DBSubnetGroupName_vpcSecurityGroupIDs(rName),
				Check: resource.ComposeAggregateTestCheckFunc(
					testAccCheckInstanceExists(resourceName, &dbInstance),
					testAccCheckSubnetGroupExists(resourceName, &dbSubnetGroup),
					resource.TestCheckResourceAttrPair(resourceName, "db_subnet_group_name", dbSubnetGroupResourceName, "name"),
				),
			},
		},
	})
}

func TestAccRDSInstance_deletionProtection(t *testing.T) {
	if testing.Short() {
		t.Skip("skipping long-running test in short mode")
	}

	var dbInstance rds.DBInstance

	rName := sdkacctest.RandomWithPrefix(acctest.ResourcePrefix)
	resourceName := "aws_db_instance.test"

	resource.ParallelTest(t, resource.TestCase{
		PreCheck:                 func() { acctest.PreCheck(t) },
		ErrorCheck:               acctest.ErrorCheck(t, rds.EndpointsID),
		ProtoV5ProviderFactories: acctest.ProtoV5ProviderFactories,
		CheckDestroy:             testAccCheckInstanceDestroy,
		Steps: []resource.TestStep{
			{
				Config: testAccInstanceConfig_deletionProtection(rName, true),
				Check: resource.ComposeAggregateTestCheckFunc(
					testAccCheckInstanceExists(resourceName, &dbInstance),
					resource.TestCheckResourceAttr(resourceName, "deletion_protection", "true"),
				),
			},
			{
				ResourceName:      resourceName,
				ImportState:       true,
				ImportStateVerify: true,
				ImportStateVerifyIgnore: []string{
					"apply_immediately",
					"final_snapshot_identifier",
					"password",
					"skip_final_snapshot",
					"delete_automated_backups",
				},
			},
			{
				Config: testAccInstanceConfig_deletionProtection(rName, false),
				Check: resource.ComposeAggregateTestCheckFunc(
					testAccCheckInstanceExists(resourceName, &dbInstance),
					resource.TestCheckResourceAttr(resourceName, "deletion_protection", "false"),
				),
			},
		},
	})
}

func TestAccRDSInstance_finalSnapshotIdentifier(t *testing.T) {
	if testing.Short() {
		t.Skip("skipping long-running test in short mode")
	}

	var v rds.DBInstance
	rName1 := sdkacctest.RandomWithPrefix(acctest.ResourcePrefix)
	rName2 := sdkacctest.RandomWithPrefix(acctest.ResourcePrefix)
	resourceName := "aws_db_instance.test"

	resource.ParallelTest(t, resource.TestCase{
		PreCheck:                 func() { acctest.PreCheck(t) },
		ErrorCheck:               acctest.ErrorCheck(t, rds.EndpointsID),
		ProtoV5ProviderFactories: acctest.ProtoV5ProviderFactories,
		// testAccCheckInstanceDestroyWithFinalSnapshot verifies a database snapshot is
		// created, and subsequently deletes it
		CheckDestroy: testAccCheckInstanceDestroyWithFinalSnapshot,
		Steps: []resource.TestStep{
			{
				Config: testAccInstanceConfig_finalSnapshotID(rName1, rName1),
				Check: resource.ComposeAggregateTestCheckFunc(
					testAccCheckInstanceExists(resourceName, &v),
				),
			},
			// Test updating just final_snapshot_identifier.
			// https://github.com/hashicorp/terraform-provider-aws/issues/26280
			{
				Config: testAccInstanceConfig_finalSnapshotID(rName1, rName2),
				Check: resource.ComposeAggregateTestCheckFunc(
					testAccCheckInstanceExists(resourceName, &v),
				),
			},
		},
	})
}

func TestAccRDSInstance_FinalSnapshotIdentifier_skipFinalSnapshot(t *testing.T) {
	if testing.Short() {
		t.Skip("skipping long-running test in short mode")
	}

	var v rds.DBInstance
	rName := sdkacctest.RandomWithPrefix(acctest.ResourcePrefix)
	resourceName := "aws_db_instance.test"

	resource.ParallelTest(t, resource.TestCase{
		PreCheck:                 func() { acctest.PreCheck(t) },
		ErrorCheck:               acctest.ErrorCheck(t, rds.EndpointsID),
		ProtoV5ProviderFactories: acctest.ProtoV5ProviderFactories,
		CheckDestroy:             testAccCheckInstanceDestroyWithoutFinalSnapshot,
		Steps: []resource.TestStep{
			{
				Config: testAccInstanceConfig_FinalSnapshotID_skipFinalSnapshot(rName),
				Check: resource.ComposeAggregateTestCheckFunc(
					testAccCheckInstanceExists(resourceName, &v),
				),
			},
		},
	})
}

func TestAccRDSInstance_isAlreadyBeingDeleted(t *testing.T) {
	if testing.Short() {
		t.Skip("skipping long-running test in short mode")
	}

	var dbInstance rds.DBInstance

	rName := sdkacctest.RandomWithPrefix(acctest.ResourcePrefix)
	resourceName := "aws_db_instance.test"

	resource.ParallelTest(t, resource.TestCase{
		PreCheck:                 func() { acctest.PreCheck(t) },
		ErrorCheck:               acctest.ErrorCheck(t, rds.EndpointsID),
		ProtoV5ProviderFactories: acctest.ProtoV5ProviderFactories,
		CheckDestroy:             testAccCheckInstanceDestroy,
		Steps: []resource.TestStep{
			{
				Config: testAccInstanceConfig_mariaDB(rName),
				Check: resource.ComposeAggregateTestCheckFunc(
					testAccCheckInstanceExists(resourceName, &dbInstance),
				),
			},
			{
				PreConfig: func() {
					// Get Database Instance into deleting state
					conn := acctest.Provider.Meta().(*conns.AWSClient).RDSConn
					input := &rds.DeleteDBInstanceInput{
						DBInstanceIdentifier: aws.String(rName),
						SkipFinalSnapshot:    aws.Bool(true),
					}
					_, err := conn.DeleteDBInstance(input)
					if err != nil {
						t.Fatalf("error deleting Database Instance: %s", err)
					}
				},
				Config:  testAccInstanceConfig_mariaDB(rName),
				Destroy: true,
			},
		},
	})
}

func TestAccRDSInstance_maxAllocatedStorage(t *testing.T) {
	if testing.Short() {
		t.Skip("skipping long-running test in short mode")
	}

	var dbInstance rds.DBInstance

	rName := sdkacctest.RandomWithPrefix(acctest.ResourcePrefix)
	resourceName := "aws_db_instance.test"

	resource.ParallelTest(t, resource.TestCase{
		PreCheck:                 func() { acctest.PreCheck(t) },
		ErrorCheck:               acctest.ErrorCheck(t, rds.EndpointsID),
		ProtoV5ProviderFactories: acctest.ProtoV5ProviderFactories,
		CheckDestroy:             testAccCheckInstanceDestroy,
		Steps: []resource.TestStep{
			{
				Config: testAccInstanceConfig_maxAllocatedStorage(rName, 10),
				Check: resource.ComposeAggregateTestCheckFunc(
					testAccCheckInstanceExists(resourceName, &dbInstance),
					resource.TestCheckResourceAttr(resourceName, "max_allocated_storage", "10"),
				),
			},
			{
				Config: testAccInstanceConfig_maxAllocatedStorage(rName, 5),
				Check: resource.ComposeAggregateTestCheckFunc(
					testAccCheckInstanceExists(resourceName, &dbInstance),
					resource.TestCheckResourceAttr(resourceName, "max_allocated_storage", "0"),
				),
			},
			{
				Config: testAccInstanceConfig_maxAllocatedStorage(rName, 15),
				Check: resource.ComposeAggregateTestCheckFunc(
					testAccCheckInstanceExists(resourceName, &dbInstance),
					resource.TestCheckResourceAttr(resourceName, "max_allocated_storage", "15"),
				),
			},
			{
				Config: testAccInstanceConfig_maxAllocatedStorage(rName, 0),
				Check: resource.ComposeAggregateTestCheckFunc(
					testAccCheckInstanceExists(resourceName, &dbInstance),
					resource.TestCheckResourceAttr(resourceName, "max_allocated_storage", "0"),
				),
			},
		},
	})
}

func TestAccRDSInstance_password(t *testing.T) {
	if testing.Short() {
		t.Skip("skipping long-running test in short mode")
	}

	var v rds.DBInstance
	rName := sdkacctest.RandomWithPrefix(acctest.ResourcePrefix)
	resourceName := "aws_db_instance.test"

	resource.ParallelTest(t, resource.TestCase{
		PreCheck:                 func() { acctest.PreCheck(t) },
		ErrorCheck:               acctest.ErrorCheck(t, rds.EndpointsID),
		ProtoV5ProviderFactories: acctest.ProtoV5ProviderFactories,
		CheckDestroy:             testAccCheckInstanceDestroy,
		Steps: []resource.TestStep{
			// Password should not be shown in error message
			{
				Config:      testAccInstanceConfig_password(rName, "invalid"),
				ExpectError: regexp.MustCompile(`MasterUserPassword is not a valid password because it is shorter than 8 characters`),
			},
			{
				Config: testAccInstanceConfig_password(rName, "valid-password"),
				Check: resource.ComposeAggregateTestCheckFunc(
					testAccCheckInstanceExists(resourceName, &v),
					resource.TestCheckResourceAttr(resourceName, "password", "valid-password"),
				),
			},
			{
				ResourceName:      resourceName,
				ImportState:       true,
				ImportStateVerify: true,
				ImportStateVerifyIgnore: []string{
					"apply_immediately",
					"final_snapshot_identifier",
					"password",
					"skip_final_snapshot",
				},
			},
		},
	})
}

func TestAccRDSInstance_ReplicateSourceDB_basic(t *testing.T) {
	if testing.Short() {
		t.Skip("skipping long-running test in short mode")
	}

	var dbInstance, sourceDbInstance rds.DBInstance

	rName := sdkacctest.RandomWithPrefix(acctest.ResourcePrefix)
	sourceResourceName := "aws_db_instance.source"
	resourceName := "aws_db_instance.test"

	resource.ParallelTest(t, resource.TestCase{
		PreCheck:                 func() { acctest.PreCheck(t) },
		ErrorCheck:               acctest.ErrorCheck(t, rds.EndpointsID),
		ProtoV5ProviderFactories: acctest.ProtoV5ProviderFactories,
		CheckDestroy:             testAccCheckInstanceDestroy,
		Steps: []resource.TestStep{
			{
				Config: testAccInstanceConfig_ReplicateSourceDB_basic(rName),
				Check: resource.ComposeAggregateTestCheckFunc(
					testAccCheckInstanceExists(sourceResourceName, &sourceDbInstance),
					testAccCheckInstanceExists(resourceName, &dbInstance),
					resource.TestCheckResourceAttr(resourceName, "identifier", rName),
					resource.TestCheckResourceAttr(resourceName, "identifier_prefix", ""),
					testAccCheckInstanceReplicaAttributes(&sourceDbInstance, &dbInstance),
					resource.TestCheckResourceAttrPair(resourceName, "name", sourceResourceName, "name"),
					resource.TestCheckResourceAttrPair(resourceName, "username", sourceResourceName, "username"),
				),
			},
			{
				ResourceName:      resourceName,
				ImportState:       true,
				ImportStateVerify: true,
				ImportStateVerifyIgnore: []string{
					"password",
				},
			},
			{
				Config: testAccInstanceConfig_ReplicateSourceDB_promote(rName),
				Check: resource.ComposeAggregateTestCheckFunc(
					testAccCheckInstanceExists(sourceResourceName, &sourceDbInstance),
					testAccCheckInstanceExists(resourceName, &dbInstance),
					resource.TestCheckResourceAttr(resourceName, "identifier", rName),
					resource.TestCheckResourceAttr(resourceName, "replicate_source_db", ""),
					resource.TestCheckResourceAttrPair(resourceName, "name", sourceResourceName, "name"),
					resource.TestCheckResourceAttrPair(resourceName, "username", sourceResourceName, "username"),
				),
			},
			{
				ResourceName:      resourceName,
				ImportState:       true,
				ImportStateVerify: true,
				ImportStateVerifyIgnore: []string{
					"password",
				},
			},
		},
	})
}

func TestAccRDSInstance_ReplicateSourceDB_namePrefix(t *testing.T) {
	if testing.Short() {
		t.Skip("skipping long-running test in short mode")
	}

	var v rds.DBInstance

	sourceName := sdkacctest.RandomWithPrefix(acctest.ResourcePrefix)
	const identifierPrefix = "tf-acc-test-prefix-"
	const resourceName = "aws_db_instance.test"

	resource.ParallelTest(t, resource.TestCase{
		PreCheck:                 func() { acctest.PreCheck(t) },
		ErrorCheck:               acctest.ErrorCheck(t, rds.EndpointsID),
		ProtoV5ProviderFactories: acctest.ProtoV5ProviderFactories,
		CheckDestroy:             testAccCheckInstanceDestroy,
		Steps: []resource.TestStep{
			{
				Config: testAccInstanceConfig_ReplicateSourceDB_namePrefix(identifierPrefix, sourceName),
				Check: resource.ComposeAggregateTestCheckFunc(
					testAccCheckInstanceExists(resourceName, &v),
					acctest.CheckResourceAttrNameFromPrefix(resourceName, "identifier", identifierPrefix),
					resource.TestCheckResourceAttr(resourceName, "identifier_prefix", identifierPrefix),
				),
			},
			{
				ResourceName:      resourceName,
				ImportState:       true,
				ImportStateVerify: true,
				ImportStateVerifyIgnore: []string{
					"password",
				},
			},
		},
	})
}

func TestAccRDSInstance_ReplicateSourceDB_nameGenerated(t *testing.T) {
	if testing.Short() {
		t.Skip("skipping long-running test in short mode")
	}

	var v rds.DBInstance

	sourceName := sdkacctest.RandomWithPrefix(acctest.ResourcePrefix)
	const resourceName = "aws_db_instance.test"

	resource.ParallelTest(t, resource.TestCase{
		PreCheck:                 func() { acctest.PreCheck(t) },
		ErrorCheck:               acctest.ErrorCheck(t, rds.EndpointsID),
		ProtoV5ProviderFactories: acctest.ProtoV5ProviderFactories,
		CheckDestroy:             testAccCheckInstanceDestroy,
		Steps: []resource.TestStep{
			{
				Config: testAccInstanceConfig_ReplicateSourceDB_nameGenerated(sourceName),
				Check: resource.ComposeAggregateTestCheckFunc(
					testAccCheckInstanceExists(resourceName, &v),
					acctest.CheckResourceAttrNameGenerated(resourceName, "identifier"),
					resource.TestCheckResourceAttr(resourceName, "identifier_prefix", resource.UniqueIdPrefix),
				),
			},
			{
				ResourceName:      resourceName,
				ImportState:       true,
				ImportStateVerify: true,
				ImportStateVerifyIgnore: []string{
					"password",
				},
			},
		},
	})
}

func TestAccRDSInstance_ReplicateSourceDB_addLater(t *testing.T) {
	if testing.Short() {
		t.Skip("skipping long-running test in short mode")
	}

	var dbInstance, sourceDbInstance rds.DBInstance

	rName := sdkacctest.RandomWithPrefix(acctest.ResourcePrefix)
	sourceResourceName := "aws_db_instance.source"
	resourceName := "aws_db_instance.test"

	resource.ParallelTest(t, resource.TestCase{
		PreCheck:                 func() { acctest.PreCheck(t) },
		ErrorCheck:               acctest.ErrorCheck(t, rds.EndpointsID),
		ProtoV5ProviderFactories: acctest.ProtoV5ProviderFactories,
		CheckDestroy:             testAccCheckInstanceDestroy,
		Steps: []resource.TestStep{
			{
				Config: testAccInstanceConfig_ReplicateSourceDB_addLaterSetup(),
				Check: resource.ComposeAggregateTestCheckFunc(
					testAccCheckInstanceExists(sourceResourceName, &sourceDbInstance),
				),
			},
			{
				Config: testAccInstanceConfig_ReplicateSourceDB_addLater(rName),
				Check: resource.ComposeAggregateTestCheckFunc(
					testAccCheckInstanceExists(sourceResourceName, &sourceDbInstance),
					testAccCheckInstanceExists(resourceName, &dbInstance),
					testAccCheckInstanceReplicaAttributes(&sourceDbInstance, &dbInstance),
				),
			},
		},
	})
}

func TestAccRDSInstance_ReplicateSourceDB_allocatedStorage(t *testing.T) {
	if testing.Short() {
		t.Skip("skipping long-running test in short mode")
	}

	var dbInstance, sourceDbInstance rds.DBInstance

	rName := sdkacctest.RandomWithPrefix(acctest.ResourcePrefix)
	sourceResourceName := "aws_db_instance.source"
	resourceName := "aws_db_instance.test"

	resource.ParallelTest(t, resource.TestCase{
		PreCheck:                 func() { acctest.PreCheck(t) },
		ErrorCheck:               acctest.ErrorCheck(t, rds.EndpointsID),
		ProtoV5ProviderFactories: acctest.ProtoV5ProviderFactories,
		CheckDestroy:             testAccCheckInstanceDestroy,
		Steps: []resource.TestStep{
			{
				Config: testAccInstanceConfig_ReplicateSourceDB_allocatedStorage(rName, 10),
				Check: resource.ComposeAggregateTestCheckFunc(
					testAccCheckInstanceExists(sourceResourceName, &sourceDbInstance),
					testAccCheckInstanceExists(resourceName, &dbInstance),
					testAccCheckInstanceReplicaAttributes(&sourceDbInstance, &dbInstance),
					resource.TestCheckResourceAttr(resourceName, "allocated_storage", "10"),
				),
			},
		},
	})
}

func TestAccRDSInstance_ReplicateSourceDB_iops(t *testing.T) {
	if testing.Short() {
		t.Skip("skipping long-running test in short mode")
	}

	var dbInstance, sourceDbInstance rds.DBInstance

	rName := sdkacctest.RandomWithPrefix(acctest.ResourcePrefix)
	sourceResourceName := "aws_db_instance.source"
	resourceName := "aws_db_instance.test"

	resource.ParallelTest(t, resource.TestCase{
		PreCheck:                 func() { acctest.PreCheck(t) },
		ErrorCheck:               acctest.ErrorCheck(t, rds.EndpointsID),
		ProtoV5ProviderFactories: acctest.ProtoV5ProviderFactories,
		CheckDestroy:             testAccCheckInstanceDestroy,
		Steps: []resource.TestStep{
			{
				Config: testAccInstanceConfig_ReplicateSourceDB_iops(rName, 1000),
				Check: resource.ComposeAggregateTestCheckFunc(
					testAccCheckInstanceExists(sourceResourceName, &sourceDbInstance),
					testAccCheckInstanceExists(resourceName, &dbInstance),
					testAccCheckInstanceReplicaAttributes(&sourceDbInstance, &dbInstance),
					resource.TestCheckResourceAttr(resourceName, "iops", "1000"),
				),
			},
		},
	})
}

func TestAccRDSInstance_ReplicateSourceDB_allocatedStorageAndIops(t *testing.T) {
	if testing.Short() {
		t.Skip("skipping long-running test in short mode")
	}

	var dbInstance, sourceDbInstance rds.DBInstance

	rName := sdkacctest.RandomWithPrefix(acctest.ResourcePrefix)
	sourceResourceName := "aws_db_instance.source"
	resourceName := "aws_db_instance.test"

	resource.ParallelTest(t, resource.TestCase{
		PreCheck:                 func() { acctest.PreCheck(t) },
		ErrorCheck:               acctest.ErrorCheck(t, rds.EndpointsID),
		ProtoV5ProviderFactories: acctest.ProtoV5ProviderFactories,
		CheckDestroy:             testAccCheckInstanceDestroy,
		Steps: []resource.TestStep{
			{
				Config: testAccInstanceConfig_ReplicateSourceDB_allocatedStorageAndIOPS(rName, 220, 2200),
				Check: resource.ComposeAggregateTestCheckFunc(
					testAccCheckInstanceExists(sourceResourceName, &sourceDbInstance),
					testAccCheckInstanceExists(resourceName, &dbInstance),
					testAccCheckInstanceReplicaAttributes(&sourceDbInstance, &dbInstance),
					resource.TestCheckResourceAttr(resourceName, "allocated_storage", "220"),
					resource.TestCheckResourceAttr(resourceName, "iops", "2200"),
				),
			},
		},
	})
}

func TestAccRDSInstance_ReplicateSourceDB_allowMajorVersionUpgrade(t *testing.T) {
	if testing.Short() {
		t.Skip("skipping long-running test in short mode")
	}

	var dbInstance, sourceDbInstance rds.DBInstance

	rName := sdkacctest.RandomWithPrefix(acctest.ResourcePrefix)
	sourceResourceName := "aws_db_instance.source"
	resourceName := "aws_db_instance.test"

	resource.ParallelTest(t, resource.TestCase{
		PreCheck:                 func() { acctest.PreCheck(t) },
		ErrorCheck:               acctest.ErrorCheck(t, rds.EndpointsID),
		ProtoV5ProviderFactories: acctest.ProtoV5ProviderFactories,
		CheckDestroy:             testAccCheckInstanceDestroy,
		Steps: []resource.TestStep{
			{
				Config: testAccInstanceConfig_ReplicateSourceDB_allowMajorVersionUpgrade(rName, true),
				Check: resource.ComposeAggregateTestCheckFunc(
					testAccCheckInstanceExists(sourceResourceName, &sourceDbInstance),
					testAccCheckInstanceExists(resourceName, &dbInstance),
					testAccCheckInstanceReplicaAttributes(&sourceDbInstance, &dbInstance),
					resource.TestCheckResourceAttr(resourceName, "allow_major_version_upgrade", "true"),
				),
			},
		},
	})
}

func TestAccRDSInstance_ReplicateSourceDB_autoMinorVersionUpgrade(t *testing.T) {
	if testing.Short() {
		t.Skip("skipping long-running test in short mode")
	}

	var dbInstance, sourceDbInstance rds.DBInstance

	rName := sdkacctest.RandomWithPrefix(acctest.ResourcePrefix)
	sourceResourceName := "aws_db_instance.source"
	resourceName := "aws_db_instance.test"

	resource.ParallelTest(t, resource.TestCase{
		PreCheck:                 func() { acctest.PreCheck(t) },
		ErrorCheck:               acctest.ErrorCheck(t, rds.EndpointsID),
		ProtoV5ProviderFactories: acctest.ProtoV5ProviderFactories,
		CheckDestroy:             testAccCheckInstanceDestroy,
		Steps: []resource.TestStep{
			{
				Config: testAccInstanceConfig_ReplicateSourceDB_autoMinorVersionUpgrade(rName, false),
				Check: resource.ComposeAggregateTestCheckFunc(
					testAccCheckInstanceExists(sourceResourceName, &sourceDbInstance),
					testAccCheckInstanceExists(resourceName, &dbInstance),
					testAccCheckInstanceReplicaAttributes(&sourceDbInstance, &dbInstance),
					resource.TestCheckResourceAttr(resourceName, "auto_minor_version_upgrade", "false"),
				),
			},
		},
	})
}

func TestAccRDSInstance_ReplicateSourceDB_availabilityZone(t *testing.T) {
	if testing.Short() {
		t.Skip("skipping long-running test in short mode")
	}

	var dbInstance, sourceDbInstance rds.DBInstance

	rName := sdkacctest.RandomWithPrefix(acctest.ResourcePrefix)
	sourceResourceName := "aws_db_instance.source"
	resourceName := "aws_db_instance.test"

	resource.ParallelTest(t, resource.TestCase{
		PreCheck:                 func() { acctest.PreCheck(t) },
		ErrorCheck:               acctest.ErrorCheck(t, rds.EndpointsID),
		ProtoV5ProviderFactories: acctest.ProtoV5ProviderFactories,
		CheckDestroy:             testAccCheckInstanceDestroy,
		Steps: []resource.TestStep{
			{
				Config: testAccInstanceConfig_ReplicateSourceDB_availabilityZone(rName),
				Check: resource.ComposeAggregateTestCheckFunc(
					testAccCheckInstanceExists(sourceResourceName, &sourceDbInstance),
					testAccCheckInstanceExists(resourceName, &dbInstance),
					testAccCheckInstanceReplicaAttributes(&sourceDbInstance, &dbInstance),
				),
			},
		},
	})
}

func TestAccRDSInstance_ReplicateSourceDB_backupRetentionPeriod(t *testing.T) {
	if testing.Short() {
		t.Skip("skipping long-running test in short mode")
	}

	var dbInstance, sourceDbInstance rds.DBInstance
	rName := sdkacctest.RandomWithPrefix(acctest.ResourcePrefix)
	sourceResourceName := "aws_db_instance.source"
	resourceName := "aws_db_instance.test"

	resource.ParallelTest(t, resource.TestCase{
		PreCheck:                 func() { acctest.PreCheck(t) },
		ErrorCheck:               acctest.ErrorCheck(t, rds.EndpointsID),
		ProtoV5ProviderFactories: acctest.ProtoV5ProviderFactories,
		CheckDestroy:             testAccCheckInstanceDestroy,
		Steps: []resource.TestStep{
			{
				Config: testAccInstanceConfig_ReplicateSourceDB_backupRetentionPeriod(rName, 1),
				Check: resource.ComposeAggregateTestCheckFunc(
					testAccCheckInstanceExists(sourceResourceName, &sourceDbInstance),
					testAccCheckInstanceExists(resourceName, &dbInstance),
					testAccCheckInstanceReplicaAttributes(&sourceDbInstance, &dbInstance),
					resource.TestCheckResourceAttr(resourceName, "backup_retention_period", "1"),
				),
			},
		},
	})
}

func TestAccRDSInstance_ReplicateSourceDB_backupWindow(t *testing.T) {
	if testing.Short() {
		t.Skip("skipping long-running test in short mode")
	}

	var dbInstance, sourceDbInstance rds.DBInstance

	rName := sdkacctest.RandomWithPrefix(acctest.ResourcePrefix)
	sourceResourceName := "aws_db_instance.source"
	resourceName := "aws_db_instance.test"

	resource.ParallelTest(t, resource.TestCase{
		PreCheck:                 func() { acctest.PreCheck(t) },
		ErrorCheck:               acctest.ErrorCheck(t, rds.EndpointsID),
		ProtoV5ProviderFactories: acctest.ProtoV5ProviderFactories,
		CheckDestroy:             testAccCheckInstanceDestroy,
		Steps: []resource.TestStep{
			{
				Config: testAccInstanceConfig_ReplicateSourceDB_backupWindow(rName, "00:00-08:00", "sun:23:00-sun:23:30"),
				Check: resource.ComposeAggregateTestCheckFunc(
					testAccCheckInstanceExists(sourceResourceName, &sourceDbInstance),
					testAccCheckInstanceExists(resourceName, &dbInstance),
					testAccCheckInstanceReplicaAttributes(&sourceDbInstance, &dbInstance),
					resource.TestCheckResourceAttr(resourceName, "backup_window", "00:00-08:00"),
				),
			},
		},
	})
}

func TestAccRDSInstance_ReplicateSourceDB_dbSubnetGroupName(t *testing.T) {
	if testing.Short() {
		t.Skip("skipping long-running test in short mode")
	}

	var dbInstance rds.DBInstance
	var dbSubnetGroup rds.DBSubnetGroup

	rName := sdkacctest.RandomWithPrefix(acctest.ResourcePrefix)
	dbSubnetGroupResourceName := "aws_db_subnet_group.test"
	resourceName := "aws_db_instance.test"

	resource.ParallelTest(t, resource.TestCase{
		PreCheck: func() {
			acctest.PreCheck(t)
			acctest.PreCheckMultipleRegion(t, 2)
		},
		ErrorCheck:               acctest.ErrorCheck(t, rds.EndpointsID),
		ProtoV5ProviderFactories: acctest.ProtoV5FactoriesAlternate(t),
		CheckDestroy:             testAccCheckInstanceDestroy,
		Steps: []resource.TestStep{
			{
				Config: testAccInstanceConfig_ReplicateSourceDB_dbSubnetGroupName(rName),
				Check: resource.ComposeAggregateTestCheckFunc(
					testAccCheckInstanceExists(resourceName, &dbInstance),
					testAccCheckSubnetGroupExists(resourceName, &dbSubnetGroup),
					resource.TestCheckResourceAttrPair(resourceName, "db_subnet_group_name", dbSubnetGroupResourceName, "name"),
				),
			},
		},
	})
}

func TestAccRDSInstance_ReplicateSourceDBDBSubnetGroupName_ramShared(t *testing.T) {
	if testing.Short() {
		t.Skip("skipping long-running test in short mode")
	}

	var dbInstance rds.DBInstance
	var dbSubnetGroup rds.DBSubnetGroup

	rName := sdkacctest.RandomWithPrefix(acctest.ResourcePrefix)
	dbSubnetGroupResourceName := "aws_db_subnet_group.test"
	resourceName := "aws_db_instance.test"

	resource.ParallelTest(t, resource.TestCase{
		PreCheck: func() {
			acctest.PreCheck(t)
			acctest.PreCheckMultipleRegion(t, 2)
			acctest.PreCheckAlternateAccount(t)
			acctest.PreCheckOrganizationsEnabled(t)
		},
		ErrorCheck:               acctest.ErrorCheck(t, rds.EndpointsID),
		ProtoV5ProviderFactories: acctest.ProtoV5FactoriesAlternateAccountAndAlternateRegion(t),
		CheckDestroy:             testAccCheckInstanceDestroy,
		Steps: []resource.TestStep{
			{
				Config: testAccInstanceConfig_ReplicateSourceDB_DBSubnetGroupName_ramShared(rName),
				Check: resource.ComposeAggregateTestCheckFunc(
					testAccCheckInstanceExists(resourceName, &dbInstance),
					testAccCheckSubnetGroupExists(dbSubnetGroupResourceName, &dbSubnetGroup),
					resource.TestCheckResourceAttrPair(resourceName, "db_subnet_group_name", dbSubnetGroupResourceName, "name"),
				),
			},
		},
	})
}

func TestAccRDSInstance_ReplicateSourceDBDBSubnetGroupName_vpcSecurityGroupIDs(t *testing.T) {
	if testing.Short() {
		t.Skip("skipping long-running test in short mode")
	}

	var dbInstance rds.DBInstance
	var dbSubnetGroup rds.DBSubnetGroup

	rName := sdkacctest.RandomWithPrefix(acctest.ResourcePrefix)
	dbSubnetGroupResourceName := "aws_db_subnet_group.test"
	resourceName := "aws_db_instance.test"

	resource.ParallelTest(t, resource.TestCase{
		PreCheck: func() {
			acctest.PreCheck(t)
			acctest.PreCheckMultipleRegion(t, 2)
		},
		ErrorCheck:               acctest.ErrorCheck(t, rds.EndpointsID),
		ProtoV5ProviderFactories: acctest.ProtoV5FactoriesAlternate(t),
		CheckDestroy:             testAccCheckInstanceDestroy,
		Steps: []resource.TestStep{
			{
				Config: testAccInstanceConfig_ReplicateSourceDB_DBSubnetGroupName_vpcSecurityGroupIDs(rName),
				Check: resource.ComposeAggregateTestCheckFunc(
					testAccCheckInstanceExists(resourceName, &dbInstance),
					testAccCheckSubnetGroupExists(resourceName, &dbSubnetGroup),
					resource.TestCheckResourceAttrPair(resourceName, "db_subnet_group_name", dbSubnetGroupResourceName, "name"),
				),
			},
		},
	})
}

func TestAccRDSInstance_ReplicateSourceDB_deletionProtection(t *testing.T) {
	acctest.Skip(t, "CreateDBInstanceReadReplica API currently ignores DeletionProtection=true with SourceDBInstanceIdentifier set")
	// --- FAIL: TestAccRDSInstance_ReplicateSourceDB_deletionProtection (1624.88s)
	//     testing.go:527: Step 0 error: Check failed: Check 4/4 error: aws_db_instance.test: Attribute 'deletion_protection' expected "true", got "false"
	//
	// Action=CreateDBInstanceReadReplica&AutoMinorVersionUpgrade=true&CopyTagsToSnapshot=false&DBInstanceClass=db.t2.micro&DBInstanceIdentifier=tf-acc-test-6591588621809891413&DeletionProtection=true&PubliclyAccessible=false&SourceDBInstanceIdentifier=tf-acc-test-6591588621809891413-source&Tags=&Version=2014-10-31
	// <RestoreDBInstanceFromDBSnapshotResponse xmlns="http://rds.amazonaws.com/doc/2014-10-31/">
	//   <RestoreDBInstanceFromDBSnapshotResult>
	//     <DBInstance>
	//       <DeletionProtection>false</DeletionProtection>
	//
	// AWS Support has confirmed this issue and noted that it will be fixed in the future.

	var dbInstance, sourceDbInstance rds.DBInstance

	rName := sdkacctest.RandomWithPrefix(acctest.ResourcePrefix)
	sourceResourceName := "aws_db_instance.source"
	resourceName := "aws_db_instance.test"

	resource.ParallelTest(t, resource.TestCase{
		PreCheck:                 func() { acctest.PreCheck(t) },
		ErrorCheck:               acctest.ErrorCheck(t, rds.EndpointsID),
		ProtoV5ProviderFactories: acctest.ProtoV5ProviderFactories,
		CheckDestroy:             testAccCheckInstanceDestroy,
		Steps: []resource.TestStep{
			{
				Config: testAccInstanceConfig_ReplicateSourceDB_deletionProtection(rName, true),
				Check: resource.ComposeAggregateTestCheckFunc(
					testAccCheckInstanceExists(sourceResourceName, &sourceDbInstance),
					testAccCheckInstanceExists(resourceName, &dbInstance),
					testAccCheckInstanceReplicaAttributes(&sourceDbInstance, &dbInstance),
					resource.TestCheckResourceAttr(resourceName, "deletion_protection", "true"),
				),
			},
			// Ensure we disable deletion protection before attempting to delete :)
			{
				Config: testAccInstanceConfig_ReplicateSourceDB_deletionProtection(rName, false),
				Check: resource.ComposeAggregateTestCheckFunc(
					testAccCheckInstanceExists(sourceResourceName, &sourceDbInstance),
					testAccCheckInstanceExists(resourceName, &dbInstance),
					testAccCheckInstanceReplicaAttributes(&sourceDbInstance, &dbInstance),
					resource.TestCheckResourceAttr(resourceName, "deletion_protection", "false"),
				),
			},
		},
	})
}

func TestAccRDSInstance_ReplicateSourceDB_iamDatabaseAuthenticationEnabled(t *testing.T) {
	if testing.Short() {
		t.Skip("skipping long-running test in short mode")
	}

	var dbInstance, sourceDbInstance rds.DBInstance

	rName := sdkacctest.RandomWithPrefix(acctest.ResourcePrefix)
	sourceResourceName := "aws_db_instance.source"
	resourceName := "aws_db_instance.test"

	resource.ParallelTest(t, resource.TestCase{
		PreCheck:                 func() { acctest.PreCheck(t) },
		ErrorCheck:               acctest.ErrorCheck(t, rds.EndpointsID),
		ProtoV5ProviderFactories: acctest.ProtoV5ProviderFactories,
		CheckDestroy:             testAccCheckInstanceDestroy,
		Steps: []resource.TestStep{
			{
				Config: testAccInstanceConfig_ReplicateSourceDB_iamDatabaseAuthenticationEnabled(rName, true),
				Check: resource.ComposeAggregateTestCheckFunc(
					testAccCheckInstanceExists(sourceResourceName, &sourceDbInstance),
					testAccCheckInstanceExists(resourceName, &dbInstance),
					testAccCheckInstanceReplicaAttributes(&sourceDbInstance, &dbInstance),
					resource.TestCheckResourceAttr(resourceName, "iam_database_authentication_enabled", "true"),
				),
			},
		},
	})
}

func TestAccRDSInstance_ReplicateSourceDB_maintenanceWindow(t *testing.T) {
	if testing.Short() {
		t.Skip("skipping long-running test in short mode")
	}

	var dbInstance, sourceDbInstance rds.DBInstance

	rName := sdkacctest.RandomWithPrefix(acctest.ResourcePrefix)
	sourceResourceName := "aws_db_instance.source"
	resourceName := "aws_db_instance.test"

	resource.ParallelTest(t, resource.TestCase{
		PreCheck:                 func() { acctest.PreCheck(t) },
		ErrorCheck:               acctest.ErrorCheck(t, rds.EndpointsID),
		ProtoV5ProviderFactories: acctest.ProtoV5ProviderFactories,
		CheckDestroy:             testAccCheckInstanceDestroy,
		Steps: []resource.TestStep{
			{
				Config: testAccInstanceConfig_ReplicateSourceDB_maintenanceWindow(rName, "00:00-08:00", "sun:23:00-sun:23:30"),
				Check: resource.ComposeAggregateTestCheckFunc(
					testAccCheckInstanceExists(sourceResourceName, &sourceDbInstance),
					testAccCheckInstanceExists(resourceName, &dbInstance),
					testAccCheckInstanceReplicaAttributes(&sourceDbInstance, &dbInstance),
					resource.TestCheckResourceAttr(resourceName, "maintenance_window", "sun:23:00-sun:23:30"),
				),
			},
		},
	})
}

func TestAccRDSInstance_ReplicateSourceDB_maxAllocatedStorage(t *testing.T) {
	if testing.Short() {
		t.Skip("skipping long-running test in short mode")
	}

	var dbInstance, sourceDbInstance rds.DBInstance

	rName := sdkacctest.RandomWithPrefix(acctest.ResourcePrefix)
	sourceResourceName := "aws_db_instance.source"
	resourceName := "aws_db_instance.test"

	resource.ParallelTest(t, resource.TestCase{
		PreCheck:                 func() { acctest.PreCheck(t) },
		ErrorCheck:               acctest.ErrorCheck(t, rds.EndpointsID),
		ProtoV5ProviderFactories: acctest.ProtoV5ProviderFactories,
		CheckDestroy:             testAccCheckInstanceDestroy,
		Steps: []resource.TestStep{
			{
				Config: testAccInstanceConfig_ReplicateSourceDB_maxAllocatedStorage(rName, 10),
				Check: resource.ComposeAggregateTestCheckFunc(
					testAccCheckInstanceExists(sourceResourceName, &sourceDbInstance),
					testAccCheckInstanceExists(resourceName, &dbInstance),
					testAccCheckInstanceReplicaAttributes(&sourceDbInstance, &dbInstance),
					resource.TestCheckResourceAttr(resourceName, "max_allocated_storage", "10"),
				),
			},
		},
	})
}

func TestAccRDSInstance_ReplicateSourceDB_monitoring(t *testing.T) {
	if testing.Short() {
		t.Skip("skipping long-running test in short mode")
	}

	var dbInstance, sourceDbInstance rds.DBInstance

	rName := sdkacctest.RandomWithPrefix(acctest.ResourcePrefix)
	sourceResourceName := "aws_db_instance.source"
	resourceName := "aws_db_instance.test"

	resource.ParallelTest(t, resource.TestCase{
		PreCheck:                 func() { acctest.PreCheck(t) },
		ErrorCheck:               acctest.ErrorCheck(t, rds.EndpointsID),
		ProtoV5ProviderFactories: acctest.ProtoV5ProviderFactories,
		CheckDestroy:             testAccCheckInstanceDestroy,
		Steps: []resource.TestStep{
			{
				Config: testAccInstanceConfig_ReplicateSourceDB_monitoring(rName, 5),
				Check: resource.ComposeAggregateTestCheckFunc(
					testAccCheckInstanceExists(sourceResourceName, &sourceDbInstance),
					testAccCheckInstanceExists(resourceName, &dbInstance),
					testAccCheckInstanceReplicaAttributes(&sourceDbInstance, &dbInstance),
					resource.TestCheckResourceAttr(resourceName, "monitoring_interval", "5"),
				),
			},
		},
	})
}

func TestAccRDSInstance_ReplicateSourceDB_monitoring_sourceAlreadyExists(t *testing.T) {
	if testing.Short() {
		t.Skip("skipping long-running test in short mode")
	}

	var dbInstance, sourceDbInstance rds.DBInstance

	rName := sdkacctest.RandomWithPrefix(acctest.ResourcePrefix)
	sourceResourceName := "aws_db_instance.source"
	resourceName := "aws_db_instance.test"

	resource.ParallelTest(t, resource.TestCase{
		PreCheck:                 func() { acctest.PreCheck(t) },
		ErrorCheck:               acctest.ErrorCheck(t, rds.EndpointsID),
		ProtoV5ProviderFactories: acctest.ProtoV5ProviderFactories,
		CheckDestroy:             testAccCheckInstanceDestroy,
		Steps: []resource.TestStep{
			{
				Config: testAccInstanceConfig_ReplicateSourceDB_monitoring_sourceOnly(rName),
				Check: resource.ComposeAggregateTestCheckFunc(
					testAccCheckInstanceExists(sourceResourceName, &sourceDbInstance),
				),
			},
			{
				Config: testAccInstanceConfig_ReplicateSourceDB_monitoring(rName, 5),
				Check: resource.ComposeAggregateTestCheckFunc(
					testAccCheckInstanceExists(sourceResourceName, &sourceDbInstance),
					testAccCheckInstanceExists(resourceName, &dbInstance),
					testAccCheckInstanceReplicaAttributes(&sourceDbInstance, &dbInstance),
					resource.TestCheckResourceAttr(resourceName, "monitoring_interval", "5"),
				),
			},
		},
	})
}

func TestAccRDSInstance_ReplicateSourceDB_multiAZ(t *testing.T) {
	if testing.Short() {
		t.Skip("skipping long-running test in short mode")
	}

	var dbInstance, sourceDbInstance rds.DBInstance

	rName := sdkacctest.RandomWithPrefix(acctest.ResourcePrefix)
	sourceResourceName := "aws_db_instance.source"
	resourceName := "aws_db_instance.test"

	resource.ParallelTest(t, resource.TestCase{
		PreCheck:                 func() { acctest.PreCheck(t) },
		ErrorCheck:               acctest.ErrorCheck(t, rds.EndpointsID),
		ProtoV5ProviderFactories: acctest.ProtoV5ProviderFactories,
		CheckDestroy:             testAccCheckInstanceDestroy,
		Steps: []resource.TestStep{
			{
				Config: testAccInstanceConfig_ReplicateSourceDB_multiAZ(rName, true),
				Check: resource.ComposeAggregateTestCheckFunc(
					testAccCheckInstanceExists(sourceResourceName, &sourceDbInstance),
					testAccCheckInstanceExists(resourceName, &dbInstance),
					testAccCheckInstanceReplicaAttributes(&sourceDbInstance, &dbInstance),
					resource.TestCheckResourceAttr(resourceName, "multi_az", "true"),
				),
			},
		},
	})
}

func TestAccRDSInstance_ReplicateSourceDB_networkType(t *testing.T) {
	if testing.Short() {
		t.Skip("skipping long-running test in short mode")
	}

	var dbInstance, sourceDbInstance rds.DBInstance

	rName := sdkacctest.RandomWithPrefix(acctest.ResourcePrefix)
	sourceResourceName := "aws_db_instance.source"
	resourceName := "aws_db_instance.test"

	resource.ParallelTest(t, resource.TestCase{
		PreCheck:                 func() { acctest.PreCheck(t) },
		ErrorCheck:               acctest.ErrorCheck(t, rds.EndpointsID),
		ProtoV5ProviderFactories: acctest.ProtoV5ProviderFactories,
		CheckDestroy:             testAccCheckInstanceDestroy,
		Steps: []resource.TestStep{
			{
				Config: testAccInstanceConfig_ReplicateSourceDB_networkType(rName, "IPV4"),
				Check: resource.ComposeAggregateTestCheckFunc(
					testAccCheckInstanceExists(sourceResourceName, &sourceDbInstance),
					testAccCheckInstanceExists(resourceName, &dbInstance),
					testAccCheckInstanceReplicaAttributes(&sourceDbInstance, &dbInstance),
					resource.TestCheckResourceAttr(resourceName, "network_type", "IPV4"),
				),
			},
		},
	})
}

func TestAccRDSInstance_ReplicateSourceDB_parameterGroupNameSameSetOnBoth(t *testing.T) {
	if testing.Short() {
		t.Skip("skipping long-running test in short mode")
	}

	var dbInstance, sourceDbInstance rds.DBInstance

	rName := sdkacctest.RandomWithPrefix(acctest.ResourcePrefix)
	sourceResourceName := "aws_db_instance.source"
	resourceName := "aws_db_instance.test"

	resource.ParallelTest(t, resource.TestCase{
		PreCheck:                 func() { acctest.PreCheck(t) },
		ErrorCheck:               acctest.ErrorCheck(t, rds.EndpointsID),
		ProtoV5ProviderFactories: acctest.ProtoV5ProviderFactories,
		CheckDestroy:             testAccCheckInstanceDestroy,
		Steps: []resource.TestStep{
			{
				Config: testAccInstanceConfig_ReplicateSourceDB_ParameterGroupName_sameSetOnBoth(rName),
				Check: resource.ComposeAggregateTestCheckFunc(
					testAccCheckInstanceExists(sourceResourceName, &sourceDbInstance),
					testAccCheckInstanceExists(resourceName, &dbInstance),
					testAccCheckInstanceReplicaAttributes(&sourceDbInstance, &dbInstance),
					resource.TestCheckResourceAttr(resourceName, "parameter_group_name", rName),
					resource.TestCheckResourceAttrPair(resourceName, "parameter_group_name", sourceResourceName, "parameter_group_name"),
					testAccCheckInstanceParameterApplyStatusInSync(&dbInstance),
					testAccCheckInstanceParameterApplyStatusInSync(&sourceDbInstance),
				),
			},
		},
	})
}

func TestAccRDSInstance_ReplicateSourceDB_parameterGroupNameDifferentSetOnBoth(t *testing.T) {
	if testing.Short() {
		t.Skip("skipping long-running test in short mode")
	}

	var dbInstance, sourceDbInstance rds.DBInstance

	rName := sdkacctest.RandomWithPrefix(acctest.ResourcePrefix)
	sourceResourceName := "aws_db_instance.source"
	resourceName := "aws_db_instance.test"

	resource.ParallelTest(t, resource.TestCase{
		PreCheck:                 func() { acctest.PreCheck(t) },
		ErrorCheck:               acctest.ErrorCheck(t, rds.EndpointsID),
		ProtoV5ProviderFactories: acctest.ProtoV5ProviderFactories,
		CheckDestroy:             testAccCheckInstanceDestroy,
		Steps: []resource.TestStep{
			{
				Config: testAccInstanceConfig_ReplicateSourceDB_ParameterGroupName_differentSetOnBoth(rName),
				Check: resource.ComposeAggregateTestCheckFunc(
					testAccCheckInstanceExists(sourceResourceName, &sourceDbInstance),
					resource.TestCheckResourceAttr(sourceResourceName, "parameter_group_name", fmt.Sprintf("%s-source", rName)),
					testAccCheckInstanceExists(resourceName, &dbInstance),
					testAccCheckInstanceReplicaAttributes(&sourceDbInstance, &dbInstance),
					resource.TestCheckResourceAttr(resourceName, "parameter_group_name", rName),
					testAccCheckInstanceParameterApplyStatusInSync(&dbInstance),
					testAccCheckInstanceParameterApplyStatusInSync(&sourceDbInstance),
				),
			},
		},
	})
}

func TestAccRDSInstance_ReplicateSourceDB_parameterGroupNameReplicaCopiesValue(t *testing.T) {
	if testing.Short() {
		t.Skip("skipping long-running test in short mode")
	}

	var dbInstance, sourceDbInstance rds.DBInstance

	rName := sdkacctest.RandomWithPrefix(acctest.ResourcePrefix)
	sourceResourceName := "aws_db_instance.source"
	resourceName := "aws_db_instance.test"

	resource.ParallelTest(t, resource.TestCase{
		PreCheck:                 func() { acctest.PreCheck(t) },
		ErrorCheck:               acctest.ErrorCheck(t, rds.EndpointsID),
		ProtoV5ProviderFactories: acctest.ProtoV5ProviderFactories,
		CheckDestroy:             testAccCheckInstanceDestroy,
		Steps: []resource.TestStep{
			{
				Config: testAccInstanceConfig_ReplicateSourceDB_ParameterGroupName_replicaCopiesValue(rName),
				Check: resource.ComposeAggregateTestCheckFunc(
					testAccCheckInstanceExists(sourceResourceName, &sourceDbInstance),
					testAccCheckInstanceExists(resourceName, &dbInstance),
					testAccCheckInstanceReplicaAttributes(&sourceDbInstance, &dbInstance),
					resource.TestCheckResourceAttr(resourceName, "parameter_group_name", rName),
					resource.TestCheckResourceAttrPair(resourceName, "parameter_group_name", sourceResourceName, "parameter_group_name"),
					testAccCheckInstanceParameterApplyStatusInSync(&dbInstance),
				),
			},
		},
	})
}

func TestAccRDSInstance_ReplicateSourceDB_parameterGroupNameSetOnReplica(t *testing.T) {
	if testing.Short() {
		t.Skip("skipping long-running test in short mode")
	}

	var dbInstance, sourceDbInstance rds.DBInstance

	rName := sdkacctest.RandomWithPrefix(acctest.ResourcePrefix)
	sourceResourceName := "aws_db_instance.source"
	resourceName := "aws_db_instance.test"

	resource.ParallelTest(t, resource.TestCase{
		PreCheck:                 func() { acctest.PreCheck(t) },
		ErrorCheck:               acctest.ErrorCheck(t, rds.EndpointsID),
		ProtoV5ProviderFactories: acctest.ProtoV5ProviderFactories,
		CheckDestroy:             testAccCheckInstanceDestroy,
		Steps: []resource.TestStep{
			{
				Config: testAccInstanceConfig_ReplicateSourceDB_ParameterGroupName_setOnReplica(rName),
				Check: resource.ComposeAggregateTestCheckFunc(
					testAccCheckInstanceExists(sourceResourceName, &sourceDbInstance),
					testAccCheckInstanceExists(resourceName, &dbInstance),
					testAccCheckInstanceReplicaAttributes(&sourceDbInstance, &dbInstance),
					resource.TestCheckResourceAttr(resourceName, "parameter_group_name", rName),
					testAccCheckInstanceParameterApplyStatusInSync(&dbInstance),
				),
			},
		},
	})
}

func TestAccRDSInstance_ReplicateSourceDB_port(t *testing.T) {
	if testing.Short() {
		t.Skip("skipping long-running test in short mode")
	}

	var dbInstance, sourceDbInstance rds.DBInstance

	rName := sdkacctest.RandomWithPrefix(acctest.ResourcePrefix)
	sourceResourceName := "aws_db_instance.source"
	resourceName := "aws_db_instance.test"

	resource.ParallelTest(t, resource.TestCase{
		PreCheck:                 func() { acctest.PreCheck(t) },
		ErrorCheck:               acctest.ErrorCheck(t, rds.EndpointsID),
		ProtoV5ProviderFactories: acctest.ProtoV5ProviderFactories,
		CheckDestroy:             testAccCheckInstanceDestroy,
		Steps: []resource.TestStep{
			{
				Config: testAccInstanceConfig_ReplicateSourceDB_port(rName, 9999),
				Check: resource.ComposeAggregateTestCheckFunc(
					testAccCheckInstanceExists(sourceResourceName, &sourceDbInstance),
					testAccCheckInstanceExists(resourceName, &dbInstance),
					testAccCheckInstanceReplicaAttributes(&sourceDbInstance, &dbInstance),
					resource.TestCheckResourceAttr(resourceName, "port", "9999"),
				),
			},
		},
	})
}

func TestAccRDSInstance_ReplicateSourceDB_vpcSecurityGroupIDs(t *testing.T) {
	if testing.Short() {
		t.Skip("skipping long-running test in short mode")
	}

	var dbInstance, sourceDbInstance rds.DBInstance

	rName := sdkacctest.RandomWithPrefix(acctest.ResourcePrefix)
	sourceResourceName := "aws_db_instance.source"
	resourceName := "aws_db_instance.test"

	resource.ParallelTest(t, resource.TestCase{
		PreCheck:                 func() { acctest.PreCheck(t) },
		ErrorCheck:               acctest.ErrorCheck(t, rds.EndpointsID),
		ProtoV5ProviderFactories: acctest.ProtoV5ProviderFactories,
		CheckDestroy:             testAccCheckInstanceDestroy,
		Steps: []resource.TestStep{
			{
				Config: testAccInstanceConfig_ReplicateSourceDB_vpcSecurityGroupIDs(rName),
				Check: resource.ComposeAggregateTestCheckFunc(
					testAccCheckInstanceExists(sourceResourceName, &sourceDbInstance),
					testAccCheckInstanceExists(resourceName, &dbInstance),
					testAccCheckInstanceReplicaAttributes(&sourceDbInstance, &dbInstance),
					resource.TestCheckResourceAttr(resourceName, "vpc_security_group_ids.#", "1"),
				),
			},
		},
	})
}

func TestAccRDSInstance_ReplicateSourceDB_caCertificateIdentifier(t *testing.T) {
	if testing.Short() {
		t.Skip("skipping long-running test in short mode")
	}

	var dbInstance, sourceDbInstance rds.DBInstance

	rName := sdkacctest.RandomWithPrefix(acctest.ResourcePrefix)
	sourceResourceName := "aws_db_instance.source"
	resourceName := "aws_db_instance.test"
	certifiateDataSourceName := "data.aws_rds_certificate.latest"

	resource.ParallelTest(t, resource.TestCase{
		PreCheck:                 func() { acctest.PreCheck(t) },
		ErrorCheck:               acctest.ErrorCheck(t, rds.EndpointsID),
		ProtoV5ProviderFactories: acctest.ProtoV5ProviderFactories,
		CheckDestroy:             testAccCheckInstanceDestroy,
		Steps: []resource.TestStep{
			{
				Config: testAccInstanceConfig_ReplicateSourceDB_caCertificateID(rName),
				Check: resource.ComposeAggregateTestCheckFunc(
					testAccCheckInstanceExists(sourceResourceName, &sourceDbInstance),
					testAccCheckInstanceExists(resourceName, &dbInstance),
					testAccCheckInstanceReplicaAttributes(&sourceDbInstance, &dbInstance),
					resource.TestCheckResourceAttrPair(sourceResourceName, "ca_cert_identifier", certifiateDataSourceName, "id"),
					resource.TestCheckResourceAttrPair(resourceName, "ca_cert_identifier", certifiateDataSourceName, "id"),
				),
			},
		},
	})
}

func TestAccRDSInstance_ReplicateSourceDB_replicaMode(t *testing.T) {
	if testing.Short() {
		t.Skip("skipping long-running test in short mode")
	}

	var dbInstance, sourceDbInstance rds.DBInstance

	rName := sdkacctest.RandomWithPrefix(acctest.ResourcePrefix)
	sourceResourceName := "aws_db_instance.source"
	resourceName := "aws_db_instance.test"

	resource.ParallelTest(t, resource.TestCase{
		PreCheck:                 func() { acctest.PreCheck(t) },
		ErrorCheck:               acctest.ErrorCheck(t, rds.EndpointsID),
		ProtoV5ProviderFactories: acctest.ProtoV5ProviderFactories,
		CheckDestroy:             testAccCheckInstanceDestroy,
		Steps: []resource.TestStep{
			{
				Config: testAccInstanceConfig_ReplicateSourceDB_replicaMode(rName),
				Check: resource.ComposeAggregateTestCheckFunc(
					testAccCheckInstanceExists(sourceResourceName, &sourceDbInstance),
					testAccCheckInstanceExists(resourceName, &dbInstance),
					testAccCheckInstanceReplicaAttributes(&sourceDbInstance, &dbInstance),
					resource.TestCheckResourceAttr(resourceName, "replica_mode", "mounted"),
				),
			},
		},
	})
}

// When an RDS Instance is added in a separate apply from the creation of the
// source instance, and the parameter group is changed on the replica, it can
// sometimes lead to the API trying to reboot the instance when another
// "management operation" is in progress:
//
// InvalidDBInstanceState: Instance cannot currently reboot due to an in-progress management operation
// https://github.com/hashicorp/terraform-provider-aws/issues/11905
func TestAccRDSInstance_ReplicateSourceDB_parameterGroupTwoStep(t *testing.T) {
	if testing.Short() {
		t.Skip("skipping long-running test in short mode")
	}

	var dbInstance, sourceDbInstance rds.DBInstance

	rName := sdkacctest.RandomWithPrefix(acctest.ResourcePrefix)
	resourceName := "aws_db_instance.test"
	sourceResourceName := "aws_db_instance.source"
	parameterGroupResourceName := "aws_db_parameter_group.test"

	resource.ParallelTest(t, resource.TestCase{
		PreCheck:                 func() { acctest.PreCheck(t) },
		ErrorCheck:               acctest.ErrorCheck(t, rds.EndpointsID),
		ProtoV5ProviderFactories: acctest.ProtoV5ProviderFactories,
		CheckDestroy:             testAccCheckInstanceDestroy,
		Steps: []resource.TestStep{
			{
				Config: testAccInstanceConfig_ReplicateSourceDB_ParameterGroupTwoStep_setup(rName),
				Check: resource.ComposeAggregateTestCheckFunc(
					testAccCheckInstanceExists(sourceResourceName, &sourceDbInstance),
					resource.TestCheckResourceAttr(sourceResourceName, "parameter_group_name", "default.oracle-ee-19"),
					testAccCheckInstanceParameterApplyStatusInSync(&sourceDbInstance),
				),
			},
			{
				Config: testAccInstanceConfig_ReplicateSourceDB_parameterGroupTwoStep(rName),
				Check: resource.ComposeAggregateTestCheckFunc(
					testAccCheckInstanceExists(sourceResourceName, &sourceDbInstance),
					resource.TestCheckResourceAttr(sourceResourceName, "parameter_group_name", "default.oracle-ee-19"),
					testAccCheckInstanceExists(resourceName, &dbInstance),
					resource.TestCheckResourceAttr(resourceName, "replica_mode", "open-read-only"),
					resource.TestCheckResourceAttrPair(resourceName, "parameter_group_name", parameterGroupResourceName, "id"),
					testAccCheckInstanceParameterApplyStatusInSync(&dbInstance),
					testAccCheckInstanceParameterApplyStatusInSync(&sourceDbInstance),
				),
			},
		},
	})
}

func TestAccRDSInstance_S3Import_basic(t *testing.T) {
	acctest.Skip(t, "RestoreDBInstanceFromS3 cannot restore from MySQL version 5.6")

	var v rds.DBInstance
	rName := sdkacctest.RandomWithPrefix(acctest.ResourcePrefix)
	resourceName := "aws_db_instance.test"

	resource.ParallelTest(t, resource.TestCase{
		PreCheck:                 func() { acctest.PreCheck(t) },
		ErrorCheck:               acctest.ErrorCheck(t, rds.EndpointsID),
		ProtoV5ProviderFactories: acctest.ProtoV5ProviderFactories,
		CheckDestroy:             testAccCheckInstanceDestroy,
		Steps: []resource.TestStep{
			{
				Config: testAccInstanceConfig_S3Import_basic(rName),
				Check: resource.ComposeAggregateTestCheckFunc(
					testAccCheckInstanceExists(resourceName, &v),
					resource.TestCheckResourceAttr(resourceName, "identifier", rName),
					resource.TestCheckResourceAttr(resourceName, "identifier_prefix", ""),
				),
			},
			{
				ResourceName:      resourceName,
				ImportState:       true,
				ImportStateVerify: true,
				ImportStateVerifyIgnore: []string{
					"password",
				},
			},
		},
	})
}

func TestAccRDSInstance_SnapshotIdentifier_basic(t *testing.T) {
	if testing.Short() {
		t.Skip("skipping long-running test in short mode")
	}

	var dbInstance, sourceDbInstance rds.DBInstance
	var dbSnapshot rds.DBSnapshot

	rName := sdkacctest.RandomWithPrefix(acctest.ResourcePrefix)
	sourceDbResourceName := "aws_db_instance.source"
	snapshotResourceName := "aws_db_snapshot.test"
	resourceName := "aws_db_instance.test"

	resource.ParallelTest(t, resource.TestCase{
		PreCheck:                 func() { acctest.PreCheck(t) },
		ErrorCheck:               acctest.ErrorCheck(t, rds.EndpointsID),
		ProtoV5ProviderFactories: acctest.ProtoV5ProviderFactories,
		CheckDestroy:             testAccCheckInstanceDestroy,
		Steps: []resource.TestStep{
			{
				Config: testAccInstanceConfig_snapshotID(rName),
				Check: resource.ComposeAggregateTestCheckFunc(
					testAccCheckInstanceExists(sourceDbResourceName, &sourceDbInstance),
					testAccCheckDBSnapshotExists(snapshotResourceName, &dbSnapshot),
					testAccCheckInstanceExists(resourceName, &dbInstance),
					resource.TestCheckResourceAttr(resourceName, "identifier", rName),
					resource.TestCheckResourceAttr(resourceName, "identifier_prefix", ""),
					resource.TestCheckResourceAttrPair(resourceName, "instance_class", sourceDbResourceName, "instance_class"),
					resource.TestCheckResourceAttrPair(resourceName, "allocated_storage", sourceDbResourceName, "allocated_storage"),
					resource.TestCheckResourceAttrPair(resourceName, "engine", sourceDbResourceName, "engine"),
					resource.TestCheckResourceAttrPair(resourceName, "engine_version", sourceDbResourceName, "engine_version"),
					resource.TestCheckResourceAttrPair(resourceName, "username", sourceDbResourceName, "username"),
					resource.TestCheckResourceAttrPair(resourceName, "name", sourceDbResourceName, "name"),
					resource.TestCheckResourceAttrPair(resourceName, "maintenance_window", sourceDbResourceName, "maintenance_window"),
					resource.TestCheckResourceAttrPair(resourceName, "option_group_name", sourceDbResourceName, "option_group_name"),
					resource.TestCheckResourceAttrPair(resourceName, "parameter_group_name", sourceDbResourceName, "parameter_group_name"),
					resource.TestCheckResourceAttrPair(resourceName, "port", sourceDbResourceName, "port"),
				),
			},
		},
	})
}

func TestAccRDSInstance_SnapshotIdentifier_namePrefix(t *testing.T) {
	if testing.Short() {
		t.Skip("skipping long-running test in short mode")
	}

	var v rds.DBInstance

	sourceName := sdkacctest.RandomWithPrefix(acctest.ResourcePrefix)
	const identifierPrefix = "tf-acc-test-prefix-"
	const resourceName = "aws_db_instance.test"

	resource.ParallelTest(t, resource.TestCase{
		PreCheck:                 func() { acctest.PreCheck(t) },
		ErrorCheck:               acctest.ErrorCheck(t, rds.EndpointsID),
		ProtoV5ProviderFactories: acctest.ProtoV5ProviderFactories,
		CheckDestroy:             testAccCheckInstanceDestroy,
		Steps: []resource.TestStep{
			{
				Config: testAccInstanceConfig_SnapshotIdentifier_namePrefix(identifierPrefix, sourceName),
				Check: resource.ComposeAggregateTestCheckFunc(
					testAccCheckInstanceExists(resourceName, &v),
					acctest.CheckResourceAttrNameFromPrefix(resourceName, "identifier", identifierPrefix),
					resource.TestCheckResourceAttr(resourceName, "identifier_prefix", identifierPrefix),
				),
			},
			{
				ResourceName:      resourceName,
				ImportState:       true,
				ImportStateVerify: true,
				ImportStateVerifyIgnore: []string{
					"password",
					"snapshot_identifier",
				},
			},
		},
	})
}

func TestAccRDSInstance_SnapshotIdentifier_nameGenerated(t *testing.T) {
	if testing.Short() {
		t.Skip("skipping long-running test in short mode")
	}

	var v rds.DBInstance

	sourceName := sdkacctest.RandomWithPrefix(acctest.ResourcePrefix)
	const resourceName = "aws_db_instance.test"

	resource.ParallelTest(t, resource.TestCase{
		PreCheck:                 func() { acctest.PreCheck(t) },
		ErrorCheck:               acctest.ErrorCheck(t, rds.EndpointsID),
		ProtoV5ProviderFactories: acctest.ProtoV5ProviderFactories,
		CheckDestroy:             testAccCheckInstanceDestroy,
		Steps: []resource.TestStep{
			{
				Config: testAccInstanceConfig_SnapshotIdentifier_nameGenerated(sourceName),
				Check: resource.ComposeAggregateTestCheckFunc(
					testAccCheckInstanceExists(resourceName, &v),
					acctest.CheckResourceAttrNameGenerated(resourceName, "identifier"),
					resource.TestCheckResourceAttr(resourceName, "identifier_prefix", resource.UniqueIdPrefix),
				),
			},
			{
				ResourceName:      resourceName,
				ImportState:       true,
				ImportStateVerify: true,
				ImportStateVerifyIgnore: []string{
					"apply_immediately",
					"password",
					"snapshot_identifier",
				},
			},
		},
	})
}

func TestAccRDSInstance_SnapshotIdentifier_AssociationRemoved(t *testing.T) {
	if testing.Short() {
		t.Skip("skipping long-running test in short mode")
	}

	var dbInstance1, dbInstance2 rds.DBInstance

	rName := sdkacctest.RandomWithPrefix(acctest.ResourcePrefix)
	sourceDbResourceName := "aws_db_instance.source"
	resourceName := "aws_db_instance.test"

	resource.ParallelTest(t, resource.TestCase{
		PreCheck:                 func() { acctest.PreCheck(t) },
		ErrorCheck:               acctest.ErrorCheck(t, rds.EndpointsID),
		ProtoV5ProviderFactories: acctest.ProtoV5ProviderFactories,
		CheckDestroy:             testAccCheckInstanceDestroy,
		Steps: []resource.TestStep{
			{
				Config: testAccInstanceConfig_snapshotID(rName),
				Check: resource.ComposeAggregateTestCheckFunc(
					testAccCheckInstanceExists(resourceName, &dbInstance1),
				),
			},
			{
				Config: testAccInstanceConfig_SnapshotID_associationRemoved(rName),
				Check: resource.ComposeAggregateTestCheckFunc(
					testAccCheckInstanceExists(resourceName, &dbInstance2),
					testAccCheckDBInstanceNotRecreated(&dbInstance1, &dbInstance2),
					resource.TestCheckResourceAttrPair(resourceName, "allocated_storage", sourceDbResourceName, "allocated_storage"),
					resource.TestCheckResourceAttrPair(resourceName, "engine", sourceDbResourceName, "engine"),
					resource.TestCheckResourceAttrPair(resourceName, "username", sourceDbResourceName, "username"),
				),
			},
		},
	})
}

func TestAccRDSInstance_SnapshotIdentifier_allocatedStorage(t *testing.T) {
	if testing.Short() {
		t.Skip("skipping long-running test in short mode")
	}

	var dbInstance, sourceDbInstance rds.DBInstance
	var dbSnapshot rds.DBSnapshot

	rName := sdkacctest.RandomWithPrefix(acctest.ResourcePrefix)
	sourceDbResourceName := "aws_db_instance.source"
	snapshotResourceName := "aws_db_snapshot.test"
	resourceName := "aws_db_instance.test"

	resource.ParallelTest(t, resource.TestCase{
		PreCheck:                 func() { acctest.PreCheck(t) },
		ErrorCheck:               acctest.ErrorCheck(t, rds.EndpointsID),
		ProtoV5ProviderFactories: acctest.ProtoV5ProviderFactories,
		CheckDestroy:             testAccCheckInstanceDestroy,
		Steps: []resource.TestStep{
			{
				Config: testAccInstanceConfig_SnapshotID_allocatedStorage(rName, 10),
				Check: resource.ComposeAggregateTestCheckFunc(
					testAccCheckInstanceExists(sourceDbResourceName, &sourceDbInstance),
					testAccCheckDBSnapshotExists(snapshotResourceName, &dbSnapshot),
					testAccCheckInstanceExists(resourceName, &dbInstance),
					resource.TestCheckResourceAttr(resourceName, "allocated_storage", "10"),
				),
			},
		},
	})
}

func TestAccRDSInstance_SnapshotIdentifier_io1Storage(t *testing.T) {
	if testing.Short() {
		t.Skip("skipping long-running test in short mode")
	}

	var dbInstance, sourceDbInstance rds.DBInstance
	var dbSnapshot rds.DBSnapshot

	rName := sdkacctest.RandomWithPrefix(acctest.ResourcePrefix)
	sourceDbResourceName := "aws_db_instance.source"
	snapshotResourceName := "aws_db_snapshot.test"
	resourceName := "aws_db_instance.test"

	resource.ParallelTest(t, resource.TestCase{
		PreCheck:                 func() { acctest.PreCheck(t) },
		ErrorCheck:               acctest.ErrorCheck(t, rds.EndpointsID),
		ProtoV5ProviderFactories: acctest.ProtoV5ProviderFactories,
		CheckDestroy:             testAccCheckInstanceDestroy,
		Steps: []resource.TestStep{
			{
				Config: testAccInstanceConfig_SnapshotID_io1Storage(rName, 1000),
				Check: resource.ComposeAggregateTestCheckFunc(
					testAccCheckInstanceExists(sourceDbResourceName, &sourceDbInstance),
					testAccCheckDBSnapshotExists(snapshotResourceName, &dbSnapshot),
					testAccCheckInstanceExists(resourceName, &dbInstance),
					resource.TestCheckResourceAttr(resourceName, "iops", "1000"),
				),
			},
		},
	})
}

func TestAccRDSInstance_SnapshotIdentifier_allowMajorVersionUpgrade(t *testing.T) {
	if testing.Short() {
		t.Skip("skipping long-running test in short mode")
	}

	var dbInstance, sourceDbInstance rds.DBInstance
	var dbSnapshot rds.DBSnapshot

	rName := sdkacctest.RandomWithPrefix(acctest.ResourcePrefix)
	sourceDbResourceName := "aws_db_instance.source"
	snapshotResourceName := "aws_db_snapshot.test"
	resourceName := "aws_db_instance.test"

	resource.ParallelTest(t, resource.TestCase{
		PreCheck:                 func() { acctest.PreCheck(t) },
		ErrorCheck:               acctest.ErrorCheck(t, rds.EndpointsID),
		ProtoV5ProviderFactories: acctest.ProtoV5ProviderFactories,
		CheckDestroy:             testAccCheckInstanceDestroy,
		Steps: []resource.TestStep{
			{
				Config: testAccInstanceConfig_SnapshotID_allowMajorVersionUpgrade(rName, true),
				Check: resource.ComposeAggregateTestCheckFunc(
					testAccCheckInstanceExists(sourceDbResourceName, &sourceDbInstance),
					testAccCheckDBSnapshotExists(snapshotResourceName, &dbSnapshot),
					testAccCheckInstanceExists(resourceName, &dbInstance),
					resource.TestCheckResourceAttr(resourceName, "allow_major_version_upgrade", "true"),
				),
			},
		},
	})
}

func TestAccRDSInstance_SnapshotIdentifier_autoMinorVersionUpgrade(t *testing.T) {
	if testing.Short() {
		t.Skip("skipping long-running test in short mode")
	}

	var dbInstance, sourceDbInstance rds.DBInstance
	var dbSnapshot rds.DBSnapshot

	rName := sdkacctest.RandomWithPrefix(acctest.ResourcePrefix)
	sourceDbResourceName := "aws_db_instance.source"
	snapshotResourceName := "aws_db_snapshot.test"
	resourceName := "aws_db_instance.test"

	resource.ParallelTest(t, resource.TestCase{
		PreCheck:                 func() { acctest.PreCheck(t) },
		ErrorCheck:               acctest.ErrorCheck(t, rds.EndpointsID),
		ProtoV5ProviderFactories: acctest.ProtoV5ProviderFactories,
		CheckDestroy:             testAccCheckInstanceDestroy,
		Steps: []resource.TestStep{
			{
				Config: testAccInstanceConfig_SnapshotID_autoMinorVersionUpgrade(rName, false),
				Check: resource.ComposeAggregateTestCheckFunc(
					testAccCheckInstanceExists(sourceDbResourceName, &sourceDbInstance),
					testAccCheckDBSnapshotExists(snapshotResourceName, &dbSnapshot),
					testAccCheckInstanceExists(resourceName, &dbInstance),
					resource.TestCheckResourceAttr(resourceName, "auto_minor_version_upgrade", "false"),
				),
			},
		},
	})
}

func TestAccRDSInstance_SnapshotIdentifier_availabilityZone(t *testing.T) {
	if testing.Short() {
		t.Skip("skipping long-running test in short mode")
	}

	var dbInstance, sourceDbInstance rds.DBInstance
	var dbSnapshot rds.DBSnapshot

	rName := sdkacctest.RandomWithPrefix(acctest.ResourcePrefix)
	sourceDbResourceName := "aws_db_instance.source"
	snapshotResourceName := "aws_db_snapshot.test"
	resourceName := "aws_db_instance.test"

	resource.ParallelTest(t, resource.TestCase{
		PreCheck:                 func() { acctest.PreCheck(t) },
		ErrorCheck:               acctest.ErrorCheck(t, rds.EndpointsID),
		ProtoV5ProviderFactories: acctest.ProtoV5ProviderFactories,
		CheckDestroy:             testAccCheckInstanceDestroy,
		Steps: []resource.TestStep{
			{
				Config: testAccInstanceConfig_SnapshotID_availabilityZone(rName),
				Check: resource.ComposeAggregateTestCheckFunc(
					testAccCheckInstanceExists(sourceDbResourceName, &sourceDbInstance),
					testAccCheckDBSnapshotExists(snapshotResourceName, &dbSnapshot),
					testAccCheckInstanceExists(resourceName, &dbInstance),
				),
			},
		},
	})
}

func TestAccRDSInstance_SnapshotIdentifier_backupRetentionPeriodOverride(t *testing.T) {
	if testing.Short() {
		t.Skip("skipping long-running test in short mode")
	}

	var dbInstance, sourceDbInstance rds.DBInstance
	var dbSnapshot rds.DBSnapshot

	rName := sdkacctest.RandomWithPrefix(acctest.ResourcePrefix)
	sourceDbResourceName := "aws_db_instance.source"
	snapshotResourceName := "aws_db_snapshot.test"
	resourceName := "aws_db_instance.test"

	resource.ParallelTest(t, resource.TestCase{
		PreCheck:                 func() { acctest.PreCheck(t) },
		ErrorCheck:               acctest.ErrorCheck(t, rds.EndpointsID),
		ProtoV5ProviderFactories: acctest.ProtoV5ProviderFactories,
		CheckDestroy:             testAccCheckInstanceDestroy,
		Steps: []resource.TestStep{
			{
				Config: testAccInstanceConfig_SnapshotID_backupRetentionPeriod(rName, 1),
				Check: resource.ComposeAggregateTestCheckFunc(
					testAccCheckInstanceExists(sourceDbResourceName, &sourceDbInstance),
					testAccCheckDBSnapshotExists(snapshotResourceName, &dbSnapshot),
					testAccCheckInstanceExists(resourceName, &dbInstance),
					resource.TestCheckResourceAttr(resourceName, "backup_retention_period", "1"),
				),
			},
		},
	})
}

func TestAccRDSInstance_SnapshotIdentifier_backupRetentionPeriodUnset(t *testing.T) {
	if testing.Short() {
		t.Skip("skipping long-running test in short mode")
	}

	var dbInstance, sourceDbInstance rds.DBInstance
	var dbSnapshot rds.DBSnapshot

	rName := sdkacctest.RandomWithPrefix(acctest.ResourcePrefix)
	sourceDbResourceName := "aws_db_instance.source"
	snapshotResourceName := "aws_db_snapshot.test"
	resourceName := "aws_db_instance.test"

	resource.ParallelTest(t, resource.TestCase{
		PreCheck:                 func() { acctest.PreCheck(t) },
		ErrorCheck:               acctest.ErrorCheck(t, rds.EndpointsID),
		ProtoV5ProviderFactories: acctest.ProtoV5ProviderFactories,
		CheckDestroy:             testAccCheckInstanceDestroy,
		Steps: []resource.TestStep{
			{
				Config: testAccInstanceConfig_SnapshotID_BackupRetentionPeriod_unset(rName),
				Check: resource.ComposeAggregateTestCheckFunc(
					testAccCheckInstanceExists(sourceDbResourceName, &sourceDbInstance),
					testAccCheckDBSnapshotExists(snapshotResourceName, &dbSnapshot),
					testAccCheckInstanceExists(resourceName, &dbInstance),
					resource.TestCheckResourceAttr(resourceName, "backup_retention_period", "0"),
				),
			},
		},
	})
}

func TestAccRDSInstance_SnapshotIdentifier_backupWindow(t *testing.T) {
	if testing.Short() {
		t.Skip("skipping long-running test in short mode")
	}

	var dbInstance, sourceDbInstance rds.DBInstance
	var dbSnapshot rds.DBSnapshot

	rName := sdkacctest.RandomWithPrefix(acctest.ResourcePrefix)
	sourceDbResourceName := "aws_db_instance.source"
	snapshotResourceName := "aws_db_snapshot.test"
	resourceName := "aws_db_instance.test"

	resource.ParallelTest(t, resource.TestCase{
		PreCheck:                 func() { acctest.PreCheck(t) },
		ErrorCheck:               acctest.ErrorCheck(t, rds.EndpointsID),
		ProtoV5ProviderFactories: acctest.ProtoV5ProviderFactories,
		CheckDestroy:             testAccCheckInstanceDestroy,
		Steps: []resource.TestStep{
			{
				Config: testAccInstanceConfig_SnapshotID_backupWindow(rName, "00:00-08:00", "sun:23:00-sun:23:30"),
				Check: resource.ComposeAggregateTestCheckFunc(
					testAccCheckInstanceExists(sourceDbResourceName, &sourceDbInstance),
					testAccCheckDBSnapshotExists(snapshotResourceName, &dbSnapshot),
					testAccCheckInstanceExists(resourceName, &dbInstance),
					resource.TestCheckResourceAttr(resourceName, "backup_window", "00:00-08:00"),
				),
			},
		},
	})
}

func TestAccRDSInstance_SnapshotIdentifier_dbSubnetGroupName(t *testing.T) {
	if testing.Short() {
		t.Skip("skipping long-running test in short mode")
	}

	var dbInstance, sourceDbInstance rds.DBInstance
	var dbSnapshot rds.DBSnapshot
	var dbSubnetGroup rds.DBSubnetGroup

	rName := sdkacctest.RandomWithPrefix(acctest.ResourcePrefix)
	dbSubnetGroupResourceName := "aws_db_subnet_group.test"
	sourceDbResourceName := "aws_db_instance.source"
	snapshotResourceName := "aws_db_snapshot.test"
	resourceName := "aws_db_instance.test"

	resource.ParallelTest(t, resource.TestCase{
		PreCheck:                 func() { acctest.PreCheck(t) },
		ErrorCheck:               acctest.ErrorCheck(t, rds.EndpointsID),
		ProtoV5ProviderFactories: acctest.ProtoV5ProviderFactories,
		CheckDestroy:             testAccCheckInstanceDestroy,
		Steps: []resource.TestStep{
			{
				Config: testAccInstanceConfig_SnapshotID_dbSubnetGroupName(rName),
				Check: resource.ComposeAggregateTestCheckFunc(
					testAccCheckInstanceExists(sourceDbResourceName, &sourceDbInstance),
					testAccCheckDBSnapshotExists(snapshotResourceName, &dbSnapshot),
					testAccCheckInstanceExists(resourceName, &dbInstance),
					testAccCheckSubnetGroupExists(resourceName, &dbSubnetGroup),
					resource.TestCheckResourceAttrPair(resourceName, "db_subnet_group_name", dbSubnetGroupResourceName, "name"),
				),
			},
		},
	})
}

func TestAccRDSInstance_SnapshotIdentifier_dbSubnetGroupNameRAMShared(t *testing.T) {
	if testing.Short() {
		t.Skip("skipping long-running test in short mode")
	}

	var dbInstance, sourceDbInstance rds.DBInstance
	var dbSnapshot rds.DBSnapshot
	var dbSubnetGroup rds.DBSubnetGroup

	rName := sdkacctest.RandomWithPrefix(acctest.ResourcePrefix)
	dbSubnetGroupResourceName := "aws_db_subnet_group.test"
	sourceDbResourceName := "aws_db_instance.source"
	snapshotResourceName := "aws_db_snapshot.test"
	resourceName := "aws_db_instance.test"

	resource.ParallelTest(t, resource.TestCase{
		PreCheck: func() {
			acctest.PreCheck(t)
			acctest.PreCheckAlternateAccount(t)
			acctest.PreCheckOrganizationsEnabled(t)
		},
		ErrorCheck:               acctest.ErrorCheck(t, rds.EndpointsID),
		ProtoV5ProviderFactories: acctest.ProtoV5FactoriesAlternate(t),
		CheckDestroy:             testAccCheckInstanceDestroy,
		Steps: []resource.TestStep{
			{
				Config: testAccInstanceConfig_SnapshotID_DBSubnetGroupName_ramShared(rName),
				Check: resource.ComposeAggregateTestCheckFunc(
					testAccCheckInstanceExists(sourceDbResourceName, &sourceDbInstance),
					testAccCheckDBSnapshotExists(snapshotResourceName, &dbSnapshot),
					testAccCheckInstanceExists(resourceName, &dbInstance),
					testAccCheckSubnetGroupExists(dbSubnetGroupResourceName, &dbSubnetGroup),
					resource.TestCheckResourceAttrPair(resourceName, "db_subnet_group_name", dbSubnetGroupResourceName, "name"),
				),
			},
		},
	})
}

func TestAccRDSInstance_SnapshotIdentifier_dbSubnetGroupNameVPCSecurityGroupIDs(t *testing.T) {
	if testing.Short() {
		t.Skip("skipping long-running test in short mode")
	}

	var dbInstance, sourceDbInstance rds.DBInstance
	var dbSnapshot rds.DBSnapshot
	var dbSubnetGroup rds.DBSubnetGroup

	rName := sdkacctest.RandomWithPrefix(acctest.ResourcePrefix)
	dbSubnetGroupResourceName := "aws_db_subnet_group.test"
	sourceDbResourceName := "aws_db_instance.source"
	snapshotResourceName := "aws_db_snapshot.test"
	resourceName := "aws_db_instance.test"

	resource.ParallelTest(t, resource.TestCase{
		PreCheck:                 func() { acctest.PreCheck(t) },
		ErrorCheck:               acctest.ErrorCheck(t, rds.EndpointsID),
		ProtoV5ProviderFactories: acctest.ProtoV5ProviderFactories,
		CheckDestroy:             testAccCheckInstanceDestroy,
		Steps: []resource.TestStep{
			{
				Config: testAccInstanceConfig_SnapshotID_DBSubnetGroupName_vpcSecurityGroupIDs(rName),
				Check: resource.ComposeAggregateTestCheckFunc(
					testAccCheckInstanceExists(sourceDbResourceName, &sourceDbInstance),
					testAccCheckDBSnapshotExists(snapshotResourceName, &dbSnapshot),
					testAccCheckInstanceExists(resourceName, &dbInstance),
					testAccCheckSubnetGroupExists(resourceName, &dbSubnetGroup),
					resource.TestCheckResourceAttrPair(resourceName, "db_subnet_group_name", dbSubnetGroupResourceName, "name"),
				),
			},
		},
	})
}

func TestAccRDSInstance_SnapshotIdentifier_deletionProtection(t *testing.T) {
	if testing.Short() {
		t.Skip("skipping long-running test in short mode")
	}

	var dbInstance, sourceDbInstance rds.DBInstance
	var dbSnapshot rds.DBSnapshot

	rName := sdkacctest.RandomWithPrefix(acctest.ResourcePrefix)
	sourceDbResourceName := "aws_db_instance.source"
	snapshotResourceName := "aws_db_snapshot.test"
	resourceName := "aws_db_instance.test"

	resource.ParallelTest(t, resource.TestCase{
		PreCheck:                 func() { acctest.PreCheck(t) },
		ErrorCheck:               acctest.ErrorCheck(t, rds.EndpointsID),
		ProtoV5ProviderFactories: acctest.ProtoV5ProviderFactories,
		CheckDestroy:             testAccCheckInstanceDestroy,
		Steps: []resource.TestStep{
			{
				Config: testAccInstanceConfig_SnapshotID_deletionProtection(rName, true),
				Check: resource.ComposeAggregateTestCheckFunc(
					testAccCheckInstanceExists(sourceDbResourceName, &sourceDbInstance),
					testAccCheckDBSnapshotExists(snapshotResourceName, &dbSnapshot),
					testAccCheckInstanceExists(resourceName, &dbInstance),
					resource.TestCheckResourceAttr(resourceName, "deletion_protection", "true"),
				),
			},
			// Ensure we disable deletion protection before attempting to delete :)
			{
				Config: testAccInstanceConfig_SnapshotID_deletionProtection(rName, false),
				Check: resource.ComposeAggregateTestCheckFunc(
					testAccCheckInstanceExists(sourceDbResourceName, &sourceDbInstance),
					testAccCheckDBSnapshotExists(snapshotResourceName, &dbSnapshot),
					testAccCheckInstanceExists(resourceName, &dbInstance),
					resource.TestCheckResourceAttr(resourceName, "deletion_protection", "false"),
				),
			},
		},
	})
}

func TestAccRDSInstance_SnapshotIdentifier_iamDatabaseAuthenticationEnabled(t *testing.T) {
	if testing.Short() {
		t.Skip("skipping long-running test in short mode")
	}

	var dbInstance, sourceDbInstance rds.DBInstance
	var dbSnapshot rds.DBSnapshot

	rName := sdkacctest.RandomWithPrefix(acctest.ResourcePrefix)
	sourceDbResourceName := "aws_db_instance.source"
	snapshotResourceName := "aws_db_snapshot.test"
	resourceName := "aws_db_instance.test"

	resource.ParallelTest(t, resource.TestCase{
		PreCheck:                 func() { acctest.PreCheck(t) },
		ErrorCheck:               acctest.ErrorCheck(t, rds.EndpointsID),
		ProtoV5ProviderFactories: acctest.ProtoV5ProviderFactories,
		CheckDestroy:             testAccCheckInstanceDestroy,
		Steps: []resource.TestStep{
			{
				Config: testAccInstanceConfig_SnapshotID_iamDatabaseAuthenticationEnabled(rName, true),
				Check: resource.ComposeAggregateTestCheckFunc(
					testAccCheckInstanceExists(sourceDbResourceName, &sourceDbInstance),
					testAccCheckDBSnapshotExists(snapshotResourceName, &dbSnapshot),
					testAccCheckInstanceExists(resourceName, &dbInstance),
					resource.TestCheckResourceAttr(resourceName, "iam_database_authentication_enabled", "true"),
				),
			},
		},
	})
}

func TestAccRDSInstance_SnapshotIdentifier_maintenanceWindow(t *testing.T) {
	if testing.Short() {
		t.Skip("skipping long-running test in short mode")
	}

	var dbInstance, sourceDbInstance rds.DBInstance
	var dbSnapshot rds.DBSnapshot

	rName := sdkacctest.RandomWithPrefix(acctest.ResourcePrefix)
	sourceDbResourceName := "aws_db_instance.source"
	snapshotResourceName := "aws_db_snapshot.test"
	resourceName := "aws_db_instance.test"

	resource.ParallelTest(t, resource.TestCase{
		PreCheck:                 func() { acctest.PreCheck(t) },
		ErrorCheck:               acctest.ErrorCheck(t, rds.EndpointsID),
		ProtoV5ProviderFactories: acctest.ProtoV5ProviderFactories,
		CheckDestroy:             testAccCheckInstanceDestroy,
		Steps: []resource.TestStep{
			{
				Config: testAccInstanceConfig_SnapshotID_maintenanceWindow(rName, "00:00-08:00", "sun:23:00-sun:23:30"),
				Check: resource.ComposeAggregateTestCheckFunc(
					testAccCheckInstanceExists(sourceDbResourceName, &sourceDbInstance),
					testAccCheckDBSnapshotExists(snapshotResourceName, &dbSnapshot),
					testAccCheckInstanceExists(resourceName, &dbInstance),
					resource.TestCheckResourceAttr(resourceName, "maintenance_window", "sun:23:00-sun:23:30"),
				),
			},
		},
	})
}

func TestAccRDSInstance_SnapshotIdentifier_maxAllocatedStorage(t *testing.T) {
	if testing.Short() {
		t.Skip("skipping long-running test in short mode")
	}

	var dbInstance, sourceDbInstance rds.DBInstance
	var dbSnapshot rds.DBSnapshot

	rName := sdkacctest.RandomWithPrefix(acctest.ResourcePrefix)
	sourceDbResourceName := "aws_db_instance.source"
	snapshotResourceName := "aws_db_snapshot.test"
	resourceName := "aws_db_instance.test"

	resource.ParallelTest(t, resource.TestCase{
		PreCheck:                 func() { acctest.PreCheck(t) },
		ErrorCheck:               acctest.ErrorCheck(t, rds.EndpointsID),
		ProtoV5ProviderFactories: acctest.ProtoV5ProviderFactories,
		CheckDestroy:             testAccCheckInstanceDestroy,
		Steps: []resource.TestStep{
			{
				Config: testAccInstanceConfig_SnapshotID_maxAllocatedStorage(rName, 10),
				Check: resource.ComposeAggregateTestCheckFunc(
					testAccCheckInstanceExists(sourceDbResourceName, &sourceDbInstance),
					testAccCheckDBSnapshotExists(snapshotResourceName, &dbSnapshot),
					testAccCheckInstanceExists(resourceName, &dbInstance),
					resource.TestCheckResourceAttr(resourceName, "max_allocated_storage", "10"),
				),
			},
		},
	})
}

func TestAccRDSInstance_SnapshotIdentifier_monitoring(t *testing.T) {
	if testing.Short() {
		t.Skip("skipping long-running test in short mode")
	}

	var dbInstance, sourceDbInstance rds.DBInstance
	var dbSnapshot rds.DBSnapshot

	rName := sdkacctest.RandomWithPrefix(acctest.ResourcePrefix)
	sourceDbResourceName := "aws_db_instance.source"
	snapshotResourceName := "aws_db_snapshot.test"
	resourceName := "aws_db_instance.test"

	resource.ParallelTest(t, resource.TestCase{
		PreCheck:                 func() { acctest.PreCheck(t) },
		ErrorCheck:               acctest.ErrorCheck(t, rds.EndpointsID),
		ProtoV5ProviderFactories: acctest.ProtoV5ProviderFactories,
		CheckDestroy:             testAccCheckInstanceDestroy,
		Steps: []resource.TestStep{
			{
				Config: testAccInstanceConfig_SnapshotID_monitoring(rName, 5),
				Check: resource.ComposeAggregateTestCheckFunc(
					testAccCheckInstanceExists(sourceDbResourceName, &sourceDbInstance),
					testAccCheckDBSnapshotExists(snapshotResourceName, &dbSnapshot),
					testAccCheckInstanceExists(resourceName, &dbInstance),
					resource.TestCheckResourceAttr(resourceName, "monitoring_interval", "5"),
				),
			},
		},
	})
}

func TestAccRDSInstance_SnapshotIdentifier_multiAZ(t *testing.T) {
	if testing.Short() {
		t.Skip("skipping long-running test in short mode")
	}

	var dbInstance, sourceDbInstance rds.DBInstance
	var dbSnapshot rds.DBSnapshot

	rName := sdkacctest.RandomWithPrefix(acctest.ResourcePrefix)
	sourceDbResourceName := "aws_db_instance.source"
	snapshotResourceName := "aws_db_snapshot.test"
	resourceName := "aws_db_instance.test"

	resource.ParallelTest(t, resource.TestCase{
		PreCheck:                 func() { acctest.PreCheck(t) },
		ErrorCheck:               acctest.ErrorCheck(t, rds.EndpointsID),
		ProtoV5ProviderFactories: acctest.ProtoV5ProviderFactories,
		CheckDestroy:             testAccCheckInstanceDestroy,
		Steps: []resource.TestStep{
			{
				Config: testAccInstanceConfig_SnapshotID_multiAZ(rName, true),
				Check: resource.ComposeAggregateTestCheckFunc(
					testAccCheckInstanceExists(sourceDbResourceName, &sourceDbInstance),
					testAccCheckDBSnapshotExists(snapshotResourceName, &dbSnapshot),
					testAccCheckInstanceExists(resourceName, &dbInstance),
					resource.TestCheckResourceAttr(resourceName, "multi_az", "true"),
				),
			},
		},
	})
}

func TestAccRDSInstance_SnapshotIdentifier_multiAZSQLServer(t *testing.T) {
	if testing.Short() {
		t.Skip("skipping long-running test in short mode")
	}

	var dbInstance, sourceDbInstance rds.DBInstance
	var dbSnapshot rds.DBSnapshot

	rName := sdkacctest.RandomWithPrefix(acctest.ResourcePrefix)
	sourceDbResourceName := "aws_db_instance.source"
	snapshotResourceName := "aws_db_snapshot.test"
	resourceName := "aws_db_instance.test"

	resource.ParallelTest(t, resource.TestCase{
		PreCheck:                 func() { acctest.PreCheck(t) },
		ErrorCheck:               acctest.ErrorCheck(t, rds.EndpointsID),
		ProtoV5ProviderFactories: acctest.ProtoV5ProviderFactories,
		CheckDestroy:             testAccCheckInstanceDestroy,
		Steps: []resource.TestStep{
			{
				Config: testAccInstanceConfig_SnapshotID_MultiAZ_sqlServer(rName, true),
				Check: resource.ComposeAggregateTestCheckFunc(
					testAccCheckInstanceExists(sourceDbResourceName, &sourceDbInstance),
					testAccCheckDBSnapshotExists(snapshotResourceName, &dbSnapshot),
					testAccCheckInstanceExists(resourceName, &dbInstance),
					resource.TestCheckResourceAttr(resourceName, "multi_az", "true"),
				),
			},
		},
	})
}

func TestAccRDSInstance_SnapshotIdentifier_parameterGroupName(t *testing.T) {
	if testing.Short() {
		t.Skip("skipping long-running test in short mode")
	}

	var dbInstance, sourceDbInstance rds.DBInstance
	var dbSnapshot rds.DBSnapshot

	rName := sdkacctest.RandomWithPrefix(acctest.ResourcePrefix)
	sourceDbResourceName := "aws_db_instance.source"
	snapshotResourceName := "aws_db_snapshot.test"
	resourceName := "aws_db_instance.test"

	resource.ParallelTest(t, resource.TestCase{
		PreCheck:                 func() { acctest.PreCheck(t) },
		ErrorCheck:               acctest.ErrorCheck(t, rds.EndpointsID),
		ProtoV5ProviderFactories: acctest.ProtoV5ProviderFactories,
		CheckDestroy:             testAccCheckInstanceDestroy,
		Steps: []resource.TestStep{
			{
				Config: testAccInstanceConfig_SnapshotID_parameterGroupName(rName),
				Check: resource.ComposeAggregateTestCheckFunc(
					testAccCheckInstanceExists(sourceDbResourceName, &sourceDbInstance),
					testAccCheckDBSnapshotExists(snapshotResourceName, &dbSnapshot),
					testAccCheckInstanceExists(resourceName, &dbInstance),
					resource.TestCheckResourceAttr(resourceName, "parameter_group_name", rName),
					testAccCheckInstanceParameterApplyStatusInSync(&dbInstance),
				),
			},
		},
	})
}

func TestAccRDSInstance_SnapshotIdentifier_port(t *testing.T) {
	if testing.Short() {
		t.Skip("skipping long-running test in short mode")
	}

	var dbInstance, sourceDbInstance rds.DBInstance
	var dbSnapshot rds.DBSnapshot

	rName := sdkacctest.RandomWithPrefix(acctest.ResourcePrefix)
	sourceDbResourceName := "aws_db_instance.source"
	snapshotResourceName := "aws_db_snapshot.test"
	resourceName := "aws_db_instance.test"

	resource.ParallelTest(t, resource.TestCase{
		PreCheck:                 func() { acctest.PreCheck(t) },
		ErrorCheck:               acctest.ErrorCheck(t, rds.EndpointsID),
		ProtoV5ProviderFactories: acctest.ProtoV5ProviderFactories,
		CheckDestroy:             testAccCheckInstanceDestroy,
		Steps: []resource.TestStep{
			{
				Config: testAccInstanceConfig_SnapshotID_port(rName, 9999),
				Check: resource.ComposeAggregateTestCheckFunc(
					testAccCheckInstanceExists(sourceDbResourceName, &sourceDbInstance),
					testAccCheckDBSnapshotExists(snapshotResourceName, &dbSnapshot),
					testAccCheckInstanceExists(resourceName, &dbInstance),
					resource.TestCheckResourceAttr(resourceName, "port", "9999"),
				),
			},
		},
	})
}

func TestAccRDSInstance_SnapshotIdentifier_tags(t *testing.T) {
	if testing.Short() {
		t.Skip("skipping long-running test in short mode")
	}

	var dbInstance, sourceDbInstance rds.DBInstance
	var dbSnapshot rds.DBSnapshot

	rName := sdkacctest.RandomWithPrefix(acctest.ResourcePrefix)
	sourceDbResourceName := "aws_db_instance.source"
	snapshotResourceName := "aws_db_snapshot.test"
	resourceName := "aws_db_instance.test"

	resource.ParallelTest(t, resource.TestCase{
		PreCheck:                 func() { acctest.PreCheck(t) },
		ErrorCheck:               acctest.ErrorCheck(t, rds.EndpointsID),
		ProtoV5ProviderFactories: acctest.ProtoV5ProviderFactories,
		CheckDestroy:             testAccCheckInstanceDestroy,
		Steps: []resource.TestStep{
			{
				Config: testAccInstanceConfig_SnapshotID_tags(rName),
				Check: resource.ComposeAggregateTestCheckFunc(
					testAccCheckInstanceExists(sourceDbResourceName, &sourceDbInstance),
					testAccCheckDBSnapshotExists(snapshotResourceName, &dbSnapshot),
					testAccCheckInstanceExists(resourceName, &dbInstance),
					resource.TestCheckResourceAttr(resourceName, "tags.%", "1"),
					resource.TestCheckResourceAttr(resourceName, "tags.key1", "value1"),
				),
			},
			{
				ResourceName:      resourceName,
				ImportState:       true,
				ImportStateVerify: true,
				ImportStateVerifyIgnore: []string{
					"snapshot_identifier",
				},
			},
		},
	})
}

func TestAccRDSInstance_SnapshotIdentifier_tagsRemove(t *testing.T) {
	acctest.Skip(t, "To be fixed: https://github.com/hashicorp/terraform-provider-aws/issues/26808")
	// --- FAIL: TestAccRDSInstance_SnapshotIdentifierTags_unset (1086.15s)
	//     testing.go:527: Step 0 error: Check failed: Check 4/4 error: aws_db_instance.test: Attribute 'tags.%' expected "0", got "1"

	var dbInstance, sourceDbInstance rds.DBInstance
	var dbSnapshot rds.DBSnapshot

	rName := sdkacctest.RandomWithPrefix(acctest.ResourcePrefix)
	sourceDbResourceName := "aws_db_instance.source"
	snapshotResourceName := "aws_db_snapshot.test"
	resourceName := "aws_db_instance.test"

	resource.ParallelTest(t, resource.TestCase{
		PreCheck:                 func() { acctest.PreCheck(t) },
		ErrorCheck:               acctest.ErrorCheck(t, rds.EndpointsID),
		ProtoV5ProviderFactories: acctest.ProtoV5ProviderFactories,
		CheckDestroy:             testAccCheckInstanceDestroy,
		Steps: []resource.TestStep{
			{
				Config: testAccInstanceConfig_SnapshotID_tagsRemove(rName),
				Check: resource.ComposeAggregateTestCheckFunc(
					testAccCheckInstanceExists(sourceDbResourceName, &sourceDbInstance),
					testAccCheckDBSnapshotExists(snapshotResourceName, &dbSnapshot),
					testAccCheckInstanceExists(resourceName, &dbInstance),
					resource.TestCheckResourceAttr(resourceName, "tags.%", "0"),
				),
			},
			{
				ResourceName:      resourceName,
				ImportState:       true,
				ImportStateVerify: true,
				ImportStateVerifyIgnore: []string{
					"snapshot_identifier",
				},
			},
		},
	})
}

func TestAccRDSInstance_SnapshotIdentifier_vpcSecurityGroupIDs(t *testing.T) {
	if testing.Short() {
		t.Skip("skipping long-running test in short mode")
	}

	var dbInstance, sourceDbInstance rds.DBInstance
	var dbSnapshot rds.DBSnapshot

	rName := sdkacctest.RandomWithPrefix(acctest.ResourcePrefix)
	sourceDbResourceName := "aws_db_instance.source"
	snapshotResourceName := "aws_db_snapshot.test"
	resourceName := "aws_db_instance.test"

	resource.ParallelTest(t, resource.TestCase{
		PreCheck:                 func() { acctest.PreCheck(t) },
		ErrorCheck:               acctest.ErrorCheck(t, rds.EndpointsID),
		ProtoV5ProviderFactories: acctest.ProtoV5ProviderFactories,
		CheckDestroy:             testAccCheckInstanceDestroy,
		Steps: []resource.TestStep{
			{
				Config: testAccInstanceConfig_SnapshotID_vpcSecurityGroupIDs(rName),
				Check: resource.ComposeAggregateTestCheckFunc(
					testAccCheckInstanceExists(sourceDbResourceName, &sourceDbInstance),
					testAccCheckDBSnapshotExists(snapshotResourceName, &dbSnapshot),
					testAccCheckInstanceExists(resourceName, &dbInstance),
				),
			},
		},
	})
}

// Regression reference: https://github.com/hashicorp/terraform-provider-aws/issues/5360
// This acceptance test explicitly tests when snapshot_identifier is set,
// vpc_security_group_ids is set (which triggered the resource update function),
// and tags is set which was missing its ARN used for tagging
func TestAccRDSInstance_SnapshotIdentifier_vpcSecurityGroupIDsTags(t *testing.T) {
	if testing.Short() {
		t.Skip("skipping long-running test in short mode")
	}

	var dbInstance, sourceDbInstance rds.DBInstance
	var dbSnapshot rds.DBSnapshot

	rName := sdkacctest.RandomWithPrefix(acctest.ResourcePrefix)
	sourceDbResourceName := "aws_db_instance.source"
	snapshotResourceName := "aws_db_snapshot.test"
	resourceName := "aws_db_instance.test"

	resource.ParallelTest(t, resource.TestCase{
		PreCheck:                 func() { acctest.PreCheck(t) },
		ErrorCheck:               acctest.ErrorCheck(t, rds.EndpointsID),
		ProtoV5ProviderFactories: acctest.ProtoV5ProviderFactories,
		CheckDestroy:             testAccCheckInstanceDestroy,
		Steps: []resource.TestStep{
			{
				Config: testAccInstanceConfig_SnapshotID_VPCSecurityGroupIDs_tags(rName),
				Check: resource.ComposeAggregateTestCheckFunc(
					testAccCheckInstanceExists(sourceDbResourceName, &sourceDbInstance),
					testAccCheckDBSnapshotExists(snapshotResourceName, &dbSnapshot),
					testAccCheckInstanceExists(resourceName, &dbInstance),
					resource.TestCheckResourceAttr(resourceName, "tags.%", "1"),
					resource.TestCheckResourceAttr(resourceName, "tags.key1", "value1"),
				),
			},
		},
	})
}

func TestAccRDSInstance_monitoringInterval(t *testing.T) {
	if testing.Short() {
		t.Skip("skipping long-running test in short mode")
	}

	var dbInstance rds.DBInstance
	resourceName := "aws_db_instance.test"
	rName := sdkacctest.RandomWithPrefix(acctest.ResourcePrefix)

	resource.ParallelTest(t, resource.TestCase{
		PreCheck:                 func() { acctest.PreCheck(t) },
		ErrorCheck:               acctest.ErrorCheck(t, rds.EndpointsID),
		ProtoV5ProviderFactories: acctest.ProtoV5ProviderFactories,
		CheckDestroy:             testAccCheckInstanceDestroy,
		Steps: []resource.TestStep{
			{
				Config: testAccInstanceConfig_monitoringInterval(rName, 30),
				Check: resource.ComposeAggregateTestCheckFunc(
					testAccCheckInstanceExists(resourceName, &dbInstance),
					resource.TestCheckResourceAttr(resourceName, "monitoring_interval", "30"),
				),
			},
			{
				ResourceName:      resourceName,
				ImportState:       true,
				ImportStateVerify: true,
				ImportStateVerifyIgnore: []string{
					"apply_immediately",
					"final_snapshot_identifier",
					"password",
					"skip_final_snapshot",
				},
			},
			{
				Config: testAccInstanceConfig_monitoringInterval(rName, 60),
				Check: resource.ComposeAggregateTestCheckFunc(
					testAccCheckInstanceExists(resourceName, &dbInstance),
					resource.TestCheckResourceAttr(resourceName, "monitoring_interval", "60"),
				),
			},
			{
				Config: testAccInstanceConfig_monitoringInterval(rName, 0),
				Check: resource.ComposeAggregateTestCheckFunc(
					testAccCheckInstanceExists(resourceName, &dbInstance),
					resource.TestCheckResourceAttr(resourceName, "monitoring_interval", "0"),
				),
			},
			{
				Config: testAccInstanceConfig_monitoringInterval(rName, 30),
				Check: resource.ComposeAggregateTestCheckFunc(
					testAccCheckInstanceExists(resourceName, &dbInstance),
					resource.TestCheckResourceAttr(resourceName, "monitoring_interval", "30"),
				),
			},
		},
	})
}

func TestAccRDSInstance_MonitoringRoleARN_enabledToDisabled(t *testing.T) {
	if testing.Short() {
		t.Skip("skipping long-running test in short mode")
	}

	var dbInstance rds.DBInstance
	iamRoleResourceName := "aws_iam_role.test"
	resourceName := "aws_db_instance.test"
	rName := sdkacctest.RandomWithPrefix(acctest.ResourcePrefix)

	resource.ParallelTest(t, resource.TestCase{
		PreCheck:                 func() { acctest.PreCheck(t) },
		ErrorCheck:               acctest.ErrorCheck(t, rds.EndpointsID),
		ProtoV5ProviderFactories: acctest.ProtoV5ProviderFactories,
		CheckDestroy:             testAccCheckInstanceDestroy,
		Steps: []resource.TestStep{
			{
				Config: testAccInstanceConfig_monitoringRoleARN(rName),
				Check: resource.ComposeAggregateTestCheckFunc(
					testAccCheckInstanceExists(resourceName, &dbInstance),
					resource.TestCheckResourceAttrPair(resourceName, "monitoring_role_arn", iamRoleResourceName, "arn"),
				),
			},
			{
				ResourceName:      resourceName,
				ImportState:       true,
				ImportStateVerify: true,
				ImportStateVerifyIgnore: []string{
					"apply_immediately",
					"final_snapshot_identifier",
					"password",
					"skip_final_snapshot",
				},
			},
			{
				Config: testAccInstanceConfig_monitoringInterval(rName, 0),
				Check: resource.ComposeAggregateTestCheckFunc(
					testAccCheckInstanceExists(resourceName, &dbInstance),
					resource.TestCheckResourceAttr(resourceName, "monitoring_interval", "0"),
				),
			},
		},
	})
}

func TestAccRDSInstance_MonitoringRoleARN_enabledToRemoved(t *testing.T) {
	if testing.Short() {
		t.Skip("skipping long-running test in short mode")
	}

	var dbInstance rds.DBInstance
	iamRoleResourceName := "aws_iam_role.test"
	resourceName := "aws_db_instance.test"
	rName := sdkacctest.RandomWithPrefix(acctest.ResourcePrefix)

	resource.ParallelTest(t, resource.TestCase{
		PreCheck:                 func() { acctest.PreCheck(t) },
		ErrorCheck:               acctest.ErrorCheck(t, rds.EndpointsID),
		ProtoV5ProviderFactories: acctest.ProtoV5ProviderFactories,
		CheckDestroy:             testAccCheckInstanceDestroy,
		Steps: []resource.TestStep{
			{
				Config: testAccInstanceConfig_monitoringRoleARN(rName),
				Check: resource.ComposeAggregateTestCheckFunc(
					testAccCheckInstanceExists(resourceName, &dbInstance),
					resource.TestCheckResourceAttrPair(resourceName, "monitoring_role_arn", iamRoleResourceName, "arn"),
				),
			},
			{
				ResourceName:      resourceName,
				ImportState:       true,
				ImportStateVerify: true,
				ImportStateVerifyIgnore: []string{
					"apply_immediately",
					"final_snapshot_identifier",
					"password",
					"skip_final_snapshot",
				},
			},
			{
				Config: testAccInstanceConfig_monitoringRoleARNRemoved(rName),
				Check: resource.ComposeAggregateTestCheckFunc(
					testAccCheckInstanceExists(resourceName, &dbInstance),
				),
			},
		},
	})
}

func TestAccRDSInstance_MonitoringRoleARN_removedToEnabled(t *testing.T) {
	if testing.Short() {
		t.Skip("skipping long-running test in short mode")
	}

	var dbInstance rds.DBInstance
	iamRoleResourceName := "aws_iam_role.test"
	resourceName := "aws_db_instance.test"
	rName := sdkacctest.RandomWithPrefix(acctest.ResourcePrefix)

	resource.ParallelTest(t, resource.TestCase{
		PreCheck:                 func() { acctest.PreCheck(t) },
		ErrorCheck:               acctest.ErrorCheck(t, rds.EndpointsID),
		ProtoV5ProviderFactories: acctest.ProtoV5ProviderFactories,
		CheckDestroy:             testAccCheckInstanceDestroy,
		Steps: []resource.TestStep{
			{
				Config: testAccInstanceConfig_monitoringRoleARNRemoved(rName),
				Check: resource.ComposeAggregateTestCheckFunc(
					testAccCheckInstanceExists(resourceName, &dbInstance),
				),
			},
			{
				ResourceName:      resourceName,
				ImportState:       true,
				ImportStateVerify: true,
				ImportStateVerifyIgnore: []string{
					"apply_immediately",
					"final_snapshot_identifier",
					"password",
					"skip_final_snapshot",
				},
			},
			{
				Config: testAccInstanceConfig_monitoringRoleARN(rName),
				Check: resource.ComposeAggregateTestCheckFunc(
					testAccCheckInstanceExists(resourceName, &dbInstance),
					resource.TestCheckResourceAttrPair(resourceName, "monitoring_role_arn", iamRoleResourceName, "arn"),
				),
			},
		},
	})
}

// Regression test for https://github.com/hashicorp/terraform/issues/3760 .
// We apply a plan, then change just the iops. If the apply succeeds, we
// consider this a pass, as before in 3760 the request would fail
func TestAccRDSInstance_separateIopsUpdate(t *testing.T) {
	if testing.Short() {
		t.Skip("skipping long-running test in short mode")
	}

	var v rds.DBInstance
	resourceName := "aws_db_instance.test"
	rName := sdkacctest.RandomWithPrefix(acctest.ResourcePrefix)

	resource.ParallelTest(t, resource.TestCase{
		PreCheck:                 func() { acctest.PreCheck(t) },
		ErrorCheck:               acctest.ErrorCheck(t, rds.EndpointsID),
		ProtoV5ProviderFactories: acctest.ProtoV5ProviderFactories,
		CheckDestroy:             testAccCheckInstanceDestroy,
		Steps: []resource.TestStep{
			{
				Config: testAccInstanceConfig_iopsUpdate(rName, 1000),
				Check: resource.ComposeAggregateTestCheckFunc(
					testAccCheckInstanceExists(resourceName, &v),
					testAccCheckInstanceAttributes(&v),
				),
			},

			{
				Config: testAccInstanceConfig_iopsUpdate(rName, 2000),
				Check: resource.ComposeAggregateTestCheckFunc(
					testAccCheckInstanceExists(resourceName, &v),
					testAccCheckInstanceAttributes(&v),
				),
			},
		},
	})
}

func TestAccRDSInstance_portUpdate(t *testing.T) {
	if testing.Short() {
		t.Skip("skipping long-running test in short mode")
	}

	var v rds.DBInstance

	rName := sdkacctest.RandomWithPrefix(acctest.ResourcePrefix)
	resourceName := "aws_db_instance.test"

	resource.ParallelTest(t, resource.TestCase{
		PreCheck:                 func() { acctest.PreCheck(t) },
		ErrorCheck:               acctest.ErrorCheck(t, rds.EndpointsID),
		ProtoV5ProviderFactories: acctest.ProtoV5ProviderFactories,
		CheckDestroy:             testAccCheckInstanceDestroy,
		Steps: []resource.TestStep{
			{
				Config: testAccInstanceConfig_mySQLPort(rName),
				Check: resource.ComposeAggregateTestCheckFunc(
					testAccCheckInstanceExists(resourceName, &v),
					resource.TestCheckResourceAttr(resourceName, "port", "3306"),
				),
			},

			{
				Config: testAccInstanceConfig_updateMySQLPort(rName),
				Check: resource.ComposeAggregateTestCheckFunc(
					testAccCheckInstanceExists(resourceName, &v),
					resource.TestCheckResourceAttr(resourceName, "port", "3305"),
				),
			},
		},
	})
}

func TestAccRDSInstance_MSSQL_tz(t *testing.T) {
	if testing.Short() {
		t.Skip("skipping long-running test in short mode")
	}

	var v rds.DBInstance
	rName := sdkacctest.RandomWithPrefix(acctest.ResourcePrefix)
	resourceName := "aws_db_instance.test"

	resource.ParallelTest(t, resource.TestCase{
		PreCheck:                 func() { acctest.PreCheck(t) },
		ErrorCheck:               acctest.ErrorCheck(t, rds.EndpointsID),
		ProtoV5ProviderFactories: acctest.ProtoV5ProviderFactories,
		CheckDestroy:             testAccCheckInstanceDestroy,
		Steps: []resource.TestStep{
			{
				Config: testAccInstanceConfig_MSSQL_timezone(rName),
				Check: resource.ComposeAggregateTestCheckFunc(
					testAccCheckInstanceExists(resourceName, &v),
					testAccCheckInstanceAttributes_MSSQL(&v, ""),
					resource.TestCheckResourceAttr(resourceName, "allocated_storage", "20"),
					resource.TestCheckResourceAttr(resourceName, "engine", "sqlserver-ex"),
				),
			},

			{
				Config: testAccInstanceConfig_MSSQL_timezone_AKST(rName),
				Check: resource.ComposeAggregateTestCheckFunc(
					testAccCheckInstanceExists(resourceName, &v),
					testAccCheckInstanceAttributes_MSSQL(&v, "Alaskan Standard Time"),
					resource.TestCheckResourceAttr(resourceName, "allocated_storage", "20"),
					resource.TestCheckResourceAttr(resourceName, "engine", "sqlserver-ex"),
				),
			},
		},
	})
}

func TestAccRDSInstance_MSSQL_domain(t *testing.T) {
	if testing.Short() {
		t.Skip("skipping long-running test in short mode")
	}

	var vBefore, vAfter rds.DBInstance
	resourceName := "aws_db_instance.test"
	rName := sdkacctest.RandomWithPrefix(acctest.ResourcePrefix)

	domain := acctest.RandomDomain()
	domain1 := domain.RandomSubdomain().String()
	domain2 := domain.RandomSubdomain().String()

	resource.ParallelTest(t, resource.TestCase{
		PreCheck:                 func() { acctest.PreCheck(t) },
		ErrorCheck:               acctest.ErrorCheck(t, rds.EndpointsID),
		ProtoV5ProviderFactories: acctest.ProtoV5ProviderFactories,
		CheckDestroy:             testAccCheckInstanceDestroy,
		Steps: []resource.TestStep{
			{
				Config: testAccInstanceConfig_mssqlDomain(rName, domain1, domain2),
				Check: resource.ComposeAggregateTestCheckFunc(
					testAccCheckInstanceExists(resourceName, &vBefore),
					testAccCheckInstanceDomainAttributes(domain1, &vBefore),
					resource.TestCheckResourceAttrSet(resourceName, "domain"),
					resource.TestCheckResourceAttrSet(resourceName, "domain_iam_role_name"),
				),
			},
			{
				Config: testAccInstanceConfig_mssqlUpdateDomain(rName, domain1, domain2),
				Check: resource.ComposeAggregateTestCheckFunc(
					testAccCheckInstanceExists(resourceName, &vAfter),
					testAccCheckInstanceDomainAttributes(domain2, &vAfter),
					resource.TestCheckResourceAttrSet(resourceName, "domain"),
					resource.TestCheckResourceAttrSet(resourceName, "domain_iam_role_name"),
				),
			},
		},
	})
}

func TestAccRDSInstance_MSSQL_domainSnapshotRestore(t *testing.T) {
	if testing.Short() {
		t.Skip("skipping long-running test in short mode")
	}

	var v, vRestoredInstance rds.DBInstance
	resourceName := "aws_db_instance.test"
	originResourceName := "aws_db_instance.origin"
	rName := sdkacctest.RandomWithPrefix(acctest.ResourcePrefix)
	domain := acctest.RandomDomainName()

	resource.ParallelTest(t, resource.TestCase{
		PreCheck:                 func() { acctest.PreCheck(t) },
		ErrorCheck:               acctest.ErrorCheck(t, rds.EndpointsID),
		ProtoV5ProviderFactories: acctest.ProtoV5ProviderFactories,
		CheckDestroy:             testAccCheckInstanceDestroy,
		Steps: []resource.TestStep{
			{
				Config: testAccInstanceConfig_mssqlDomainSnapshotRestore(rName, domain),
				Check: resource.ComposeAggregateTestCheckFunc(
					testAccCheckInstanceExists(resourceName, &vRestoredInstance),
					testAccCheckInstanceExists(originResourceName, &v),
					testAccCheckInstanceDomainAttributes(domain, &vRestoredInstance),
					resource.TestCheckResourceAttrSet(resourceName, "domain"),
					resource.TestCheckResourceAttrSet(resourceName, "domain_iam_role_name"),
				),
			},
		},
	})
}

func TestAccRDSInstance_MySQL_snapshotRestoreWithEngineVersion(t *testing.T) {
	if testing.Short() {
		t.Skip("skipping long-running test in short mode")
	}

	var v, vRestoredInstance rds.DBInstance
	rName := sdkacctest.RandomWithPrefix(acctest.ResourcePrefix)
	resourceName := "aws_db_instance.test"
	restoreResourceName := "aws_db_instance.restore"

	resource.ParallelTest(t, resource.TestCase{
		PreCheck:                 func() { acctest.PreCheck(t) },
		ErrorCheck:               acctest.ErrorCheck(t, rds.EndpointsID),
		ProtoV5ProviderFactories: acctest.ProtoV5ProviderFactories,
		CheckDestroy:             testAccCheckInstanceDestroy,
		Steps: []resource.TestStep{
			{
				Config: testAccInstanceConfig_mySQLSnapshotRestoreEngineVersion(rName),
				Check: resource.ComposeAggregateTestCheckFunc(
					testAccCheckInstanceExists(restoreResourceName, &vRestoredInstance),
					testAccCheckInstanceExists(resourceName, &v),
					// Hardcoded older version. Will to update when no longer compatible to upgrade from this to the default version.
					resource.TestCheckResourceAttr(resourceName, "engine_version", "8.0.25"),
					resource.TestCheckResourceAttrPair(restoreResourceName, "engine_version", "data.aws_rds_engine_version.default", "version"),
				),
			},
		},
	})
}

func TestAccRDSInstance_minorVersion(t *testing.T) {
	if testing.Short() {
		t.Skip("skipping long-running test in short mode")
	}

	var v rds.DBInstance
	rName := sdkacctest.RandomWithPrefix(acctest.ResourcePrefix)

	resource.ParallelTest(t, resource.TestCase{
		PreCheck:                 func() { acctest.PreCheck(t) },
		ErrorCheck:               acctest.ErrorCheck(t, rds.EndpointsID),
		ProtoV5ProviderFactories: acctest.ProtoV5ProviderFactories,
		CheckDestroy:             testAccCheckInstanceDestroy,
		Steps: []resource.TestStep{
			{
				Config: testAccInstanceConfig_autoMinorVersion(rName),
				Check: resource.ComposeAggregateTestCheckFunc(
					testAccCheckInstanceExists("aws_db_instance.bar", &v),
				),
			},
		},
	})
}

func TestAccRDSInstance_cloudWatchLogsExport(t *testing.T) {
	if testing.Short() {
		t.Skip("skipping long-running test in short mode")
	}

	var v rds.DBInstance
	resourceName := "aws_db_instance.test"
	rName := sdkacctest.RandomWithPrefix(acctest.ResourcePrefix)

	resource.ParallelTest(t, resource.TestCase{
		PreCheck:                 func() { acctest.PreCheck(t) },
		ErrorCheck:               acctest.ErrorCheck(t, rds.EndpointsID),
		ProtoV5ProviderFactories: acctest.ProtoV5ProviderFactories,
		CheckDestroy:             testAccCheckInstanceDestroy,
		Steps: []resource.TestStep{
			{
				Config: testAccInstanceConfig_cloudWatchLogsExportConfiguration(rName),
				Check: resource.ComposeAggregateTestCheckFunc(
					testAccCheckInstanceExists(resourceName, &v),
					resource.TestCheckResourceAttr(resourceName, "enabled_cloudwatch_logs_exports.#", "2"),
					resource.TestCheckTypeSetElemAttr(resourceName, "enabled_cloudwatch_logs_exports.*", "audit"),
					resource.TestCheckTypeSetElemAttr(resourceName, "enabled_cloudwatch_logs_exports.*", "error"),
				),
			},
			{
				ResourceName:      resourceName,
				ImportState:       true,
				ImportStateVerify: true,
				ImportStateVerifyIgnore: []string{
					"apply_immediately",
					"final_snapshot_identifier",
					"password",
					"skip_final_snapshot",
					"delete_automated_backups",
				},
			},
		},
	})
}

func TestAccRDSInstance_EnabledCloudWatchLogsExports_mySQL(t *testing.T) {
	if testing.Short() {
		t.Skip("skipping long-running test in short mode")
	}

	var v rds.DBInstance
	resourceName := "aws_db_instance.test"
	rName := sdkacctest.RandomWithPrefix(acctest.ResourcePrefix)

	resource.ParallelTest(t, resource.TestCase{
		PreCheck:                 func() { acctest.PreCheck(t) },
		ErrorCheck:               acctest.ErrorCheck(t, rds.EndpointsID),
		ProtoV5ProviderFactories: acctest.ProtoV5ProviderFactories,
		CheckDestroy:             testAccCheckInstanceDestroy,
		Steps: []resource.TestStep{
			{
				Config: testAccInstanceConfig_cloudWatchLogsExportConfiguration(rName),
				Check: resource.ComposeAggregateTestCheckFunc(
					testAccCheckInstanceExists(resourceName, &v),
					resource.TestCheckResourceAttr(resourceName, "enabled_cloudwatch_logs_exports.#", "2"),
					resource.TestCheckTypeSetElemAttr(resourceName, "enabled_cloudwatch_logs_exports.*", "audit"),
					resource.TestCheckTypeSetElemAttr(resourceName, "enabled_cloudwatch_logs_exports.*", "error"),
				),
			},
			{
				Config: testAccInstanceConfig_cloudWatchLogsExportConfigurationAdd(rName),
				Check: resource.ComposeAggregateTestCheckFunc(
					testAccCheckInstanceExists(resourceName, &v),
					resource.TestCheckResourceAttr(resourceName, "enabled_cloudwatch_logs_exports.#", "3"),
					resource.TestCheckTypeSetElemAttr(resourceName, "enabled_cloudwatch_logs_exports.*", "audit"),
					resource.TestCheckTypeSetElemAttr(resourceName, "enabled_cloudwatch_logs_exports.*", "error"),
					resource.TestCheckTypeSetElemAttr(resourceName, "enabled_cloudwatch_logs_exports.*", "general"),
				),
			},
			{
				Config: testAccInstanceConfig_cloudWatchLogsExportConfigurationModify(rName),
				Check: resource.ComposeAggregateTestCheckFunc(
					testAccCheckInstanceExists(resourceName, &v),
					resource.TestCheckResourceAttr(resourceName, "enabled_cloudwatch_logs_exports.#", "3"),
					resource.TestCheckTypeSetElemAttr(resourceName, "enabled_cloudwatch_logs_exports.*", "audit"),
					resource.TestCheckTypeSetElemAttr(resourceName, "enabled_cloudwatch_logs_exports.*", "general"),
					resource.TestCheckTypeSetElemAttr(resourceName, "enabled_cloudwatch_logs_exports.*", "slowquery"),
				),
			},
			{
				Config: testAccInstanceConfig_cloudWatchLogsExportConfigurationDelete(rName),
				Check: resource.ComposeAggregateTestCheckFunc(
					testAccCheckInstanceExists(resourceName, &v),
					resource.TestCheckResourceAttr(resourceName, "enabled_cloudwatch_logs_exports.#", "0"),
				),
			},
		},
	})
}

func TestAccRDSInstance_EnabledCloudWatchLogsExports_msSQL(t *testing.T) {
	if testing.Short() {
		t.Skip("skipping long-running test in short mode")
	}

	var v rds.DBInstance
	rName := sdkacctest.RandomWithPrefix(acctest.ResourcePrefix)
	resourceName := "aws_db_instance.test"

	resource.ParallelTest(t, resource.TestCase{
		PreCheck:                 func() { acctest.PreCheck(t) },
		ErrorCheck:               acctest.ErrorCheck(t, rds.EndpointsID),
		ProtoV5ProviderFactories: acctest.ProtoV5ProviderFactories,
		CheckDestroy:             testAccCheckInstanceDestroy,
		Steps: []resource.TestStep{
			{
				Config: testAccInstanceConfig_EnabledCloudWatchLogsExports_mssql(rName),
				Check: resource.ComposeAggregateTestCheckFunc(
					testAccCheckInstanceExists(resourceName, &v),
					resource.TestCheckResourceAttr(resourceName, "enabled_cloudwatch_logs_exports.#", "2"),
				),
			},
			{
				ResourceName:      resourceName,
				ImportState:       true,
				ImportStateVerify: true,
				ImportStateVerifyIgnore: []string{
					"apply_immediately",
					"final_snapshot_identifier",
					"password",
					"skip_final_snapshot",
				},
			},
		},
	})
}

func TestAccRDSInstance_EnabledCloudWatchLogsExports_oracle(t *testing.T) {
	if testing.Short() {
		t.Skip("skipping long-running test in short mode")
	}

	var dbInstance rds.DBInstance
	rName := sdkacctest.RandomWithPrefix(acctest.ResourcePrefix)
	resourceName := "aws_db_instance.test"

	resource.ParallelTest(t, resource.TestCase{
		PreCheck:                 func() { acctest.PreCheck(t) },
		ErrorCheck:               acctest.ErrorCheck(t, rds.EndpointsID),
		ProtoV5ProviderFactories: acctest.ProtoV5ProviderFactories,
		CheckDestroy:             testAccCheckInstanceDestroy,
		Steps: []resource.TestStep{
			{
				Config: testAccInstanceConfig_EnabledCloudWatchLogsExports_oracle(rName),
				Check: resource.ComposeAggregateTestCheckFunc(
					testAccCheckInstanceExists(resourceName, &dbInstance),
					resource.TestCheckResourceAttr(resourceName, "enabled_cloudwatch_logs_exports.#", "3"),
				),
			},
			{
				ResourceName:      resourceName,
				ImportState:       true,
				ImportStateVerify: true,
				ImportStateVerifyIgnore: []string{
					"apply_immediately",
					"final_snapshot_identifier",
					"password",
					"skip_final_snapshot",
					"delete_automated_backups",
				},
			},
		},
	})
}

func TestAccRDSInstance_EnabledCloudWatchLogsExports_postgresql(t *testing.T) {
	if testing.Short() {
		t.Skip("skipping long-running test in short mode")
	}

	var dbInstance rds.DBInstance
	rName := sdkacctest.RandomWithPrefix(acctest.ResourcePrefix)
	resourceName := "aws_db_instance.test"

	resource.ParallelTest(t, resource.TestCase{
		PreCheck:                 func() { acctest.PreCheck(t) },
		ErrorCheck:               acctest.ErrorCheck(t, rds.EndpointsID),
		ProtoV5ProviderFactories: acctest.ProtoV5ProviderFactories,
		CheckDestroy:             testAccCheckInstanceDestroy,
		Steps: []resource.TestStep{
			{
				Config: testAccInstanceConfig_EnabledCloudWatchLogsExports_postgreSQL(rName),
				Check: resource.ComposeAggregateTestCheckFunc(
					testAccCheckInstanceExists(resourceName, &dbInstance),
					resource.TestCheckResourceAttr(resourceName, "enabled_cloudwatch_logs_exports.#", "2"),
				),
			},
			{
				ResourceName:      resourceName,
				ImportState:       true,
				ImportStateVerify: true,
				ImportStateVerifyIgnore: []string{
					"apply_immediately",
					"final_snapshot_identifier",
					"password",
					"skip_final_snapshot",
					"delete_automated_backups",
				},
			},
		},
	})
}

func TestAccRDSInstance_noDeleteAutomatedBackups(t *testing.T) {
	if testing.Short() {
		t.Skip("skipping long-running test in short mode")
	}

	var dbInstance rds.DBInstance

	rName := sdkacctest.RandomWithPrefix(acctest.ResourcePrefix)
	resourceName := "aws_db_instance.test"

	resource.ParallelTest(t, resource.TestCase{
		PreCheck:                 func() { acctest.PreCheck(t) },
		ErrorCheck:               acctest.ErrorCheck(t, rds.EndpointsID),
		ProtoV5ProviderFactories: acctest.ProtoV5ProviderFactories,
		CheckDestroy:             testAccCheckInstanceAutomatedBackups,
		Steps: []resource.TestStep{
			{
				Config: testAccInstanceConfig_noDeleteAutomatedBackups(rName),
				Check: resource.ComposeAggregateTestCheckFunc(
					testAccCheckInstanceExists(resourceName, &dbInstance),
				),
			},
		},
	})
}

// Reference: https://github.com/hashicorp/terraform-provider-aws/issues/8792
func TestAccRDSInstance_PerformanceInsightsEnabled_disabledToEnabled(t *testing.T) {
	if testing.Short() {
		t.Skip("skipping long-running test in short mode")
	}

	var dbInstance rds.DBInstance
	rName := sdkacctest.RandomWithPrefix(acctest.ResourcePrefix)
	resourceName := "aws_db_instance.test"

	resource.ParallelTest(t, resource.TestCase{
		PreCheck:                 func() { acctest.PreCheck(t); testAccPerformanceInsightsDefaultVersionPreCheck(t, "mysql") },
		ErrorCheck:               acctest.ErrorCheck(t, rds.EndpointsID),
		ProtoV5ProviderFactories: acctest.ProtoV5ProviderFactories,
		CheckDestroy:             testAccCheckClusterDestroy,
		Steps: []resource.TestStep{
			{
				Config: testAccInstanceConfig_performanceInsightsDisabled(rName),
				Check: resource.ComposeAggregateTestCheckFunc(
					testAccCheckInstanceExists(resourceName, &dbInstance),
					resource.TestCheckResourceAttr(resourceName, "performance_insights_enabled", "false"),
				),
			},
			{
				ResourceName:      resourceName,
				ImportState:       true,
				ImportStateVerify: true,
				ImportStateVerifyIgnore: []string{
					"password",
					"skip_final_snapshot",
					"final_snapshot_identifier",
				},
			},
			{
				Config: testAccInstanceConfig_performanceInsightsEnabled(rName),
				Check: resource.ComposeAggregateTestCheckFunc(
					testAccCheckInstanceExists(resourceName, &dbInstance),
					resource.TestCheckResourceAttr(resourceName, "performance_insights_enabled", "true"),
				),
			},
		},
	})
}

func TestAccRDSInstance_PerformanceInsightsEnabled_enabledToDisabled(t *testing.T) {
	if testing.Short() {
		t.Skip("skipping long-running test in short mode")
	}

	var dbInstance rds.DBInstance
	rName := sdkacctest.RandomWithPrefix(acctest.ResourcePrefix)
	resourceName := "aws_db_instance.test"

	resource.ParallelTest(t, resource.TestCase{
		PreCheck:                 func() { acctest.PreCheck(t); testAccPerformanceInsightsDefaultVersionPreCheck(t, "mysql") },
		ErrorCheck:               acctest.ErrorCheck(t, rds.EndpointsID),
		ProtoV5ProviderFactories: acctest.ProtoV5ProviderFactories,
		CheckDestroy:             testAccCheckClusterDestroy,
		Steps: []resource.TestStep{
			{
				Config: testAccInstanceConfig_performanceInsightsEnabled(rName),
				Check: resource.ComposeAggregateTestCheckFunc(
					testAccCheckInstanceExists(resourceName, &dbInstance),
					resource.TestCheckResourceAttr(resourceName, "performance_insights_enabled", "true"),
				),
			},
			{
				ResourceName:      resourceName,
				ImportState:       true,
				ImportStateVerify: true,
				ImportStateVerifyIgnore: []string{
					"password",
					"skip_final_snapshot",
					"final_snapshot_identifier",
				},
			},
			{
				Config: testAccInstanceConfig_performanceInsightsDisabled(rName),
				Check: resource.ComposeAggregateTestCheckFunc(
					testAccCheckInstanceExists(resourceName, &dbInstance),
					resource.TestCheckResourceAttr(resourceName, "performance_insights_enabled", "false"),
				),
			},
		},
	})
}

func TestAccRDSInstance_performanceInsightsKMSKeyID(t *testing.T) {
	if testing.Short() {
		t.Skip("skipping long-running test in short mode")
	}

	var dbInstance rds.DBInstance
	rName := sdkacctest.RandomWithPrefix(acctest.ResourcePrefix)
	kmsKeyResourceName := "aws_kms_key.test"
	resourceName := "aws_db_instance.test"

	resource.ParallelTest(t, resource.TestCase{
		PreCheck:                 func() { acctest.PreCheck(t); testAccPerformanceInsightsDefaultVersionPreCheck(t, "mysql") },
		ErrorCheck:               acctest.ErrorCheck(t, rds.EndpointsID),
		ProtoV5ProviderFactories: acctest.ProtoV5ProviderFactories,
		CheckDestroy:             testAccCheckClusterDestroy,
		Steps: []resource.TestStep{
			{
				Config: testAccInstanceConfig_performanceInsightsKMSKeyID(rName),
				Check: resource.ComposeAggregateTestCheckFunc(
					testAccCheckInstanceExists(resourceName, &dbInstance),
					resource.TestCheckResourceAttr(resourceName, "performance_insights_enabled", "true"),
					resource.TestCheckResourceAttrPair(resourceName, "performance_insights_kms_key_id", kmsKeyResourceName, "arn"),
				),
			},
			{
				ResourceName:      resourceName,
				ImportState:       true,
				ImportStateVerify: true,
				ImportStateVerifyIgnore: []string{
					"apply_immediately",
					"password",
					"skip_final_snapshot",
					"final_snapshot_identifier",
				},
			},
			{
				Config: testAccInstanceConfig_performanceInsightsKMSKeyIdDisabled(rName),
				Check: resource.ComposeAggregateTestCheckFunc(
					testAccCheckInstanceExists(resourceName, &dbInstance),
					resource.TestCheckResourceAttr(resourceName, "performance_insights_enabled", "false"),
					resource.TestCheckResourceAttrPair(resourceName, "performance_insights_kms_key_id", kmsKeyResourceName, "arn"),
				),
			},
			{
				Config: testAccInstanceConfig_performanceInsightsKMSKeyID(rName),
				Check: resource.ComposeAggregateTestCheckFunc(
					testAccCheckInstanceExists(resourceName, &dbInstance),
					resource.TestCheckResourceAttr(resourceName, "performance_insights_enabled", "true"),
					resource.TestCheckResourceAttrPair(resourceName, "performance_insights_kms_key_id", kmsKeyResourceName, "arn"),
				),
			},
		},
	})
}

func TestAccRDSInstance_performanceInsightsRetentionPeriod(t *testing.T) {
	if testing.Short() {
		t.Skip("skipping long-running test in short mode")
	}

	var dbInstance rds.DBInstance
	rName := sdkacctest.RandomWithPrefix(acctest.ResourcePrefix)
	resourceName := "aws_db_instance.test"

	resource.ParallelTest(t, resource.TestCase{
		PreCheck:                 func() { acctest.PreCheck(t); testAccPerformanceInsightsDefaultVersionPreCheck(t, "mysql") },
		ErrorCheck:               acctest.ErrorCheck(t, rds.EndpointsID),
		ProtoV5ProviderFactories: acctest.ProtoV5ProviderFactories,
		CheckDestroy:             testAccCheckClusterDestroy,
		Steps: []resource.TestStep{
			{
				Config: testAccInstanceConfig_performanceInsightsRetentionPeriod(rName, 731),
				Check: resource.ComposeAggregateTestCheckFunc(
					testAccCheckInstanceExists(resourceName, &dbInstance),
					resource.TestCheckResourceAttr(resourceName, "performance_insights_enabled", "true"),
					resource.TestCheckResourceAttr(resourceName, "performance_insights_retention_period", "731"),
				),
			},
			{
				ResourceName:      resourceName,
				ImportState:       true,
				ImportStateVerify: true,
				ImportStateVerifyIgnore: []string{
					"apply_immediately",
					"password",
					"skip_final_snapshot",
					"final_snapshot_identifier",
				},
			},
			{
				Config: testAccInstanceConfig_performanceInsightsRetentionPeriod(rName, 7),
				Check: resource.ComposeAggregateTestCheckFunc(
					testAccCheckInstanceExists(resourceName, &dbInstance),
					resource.TestCheckResourceAttr(resourceName, "performance_insights_enabled", "true"),
					resource.TestCheckResourceAttr(resourceName, "performance_insights_retention_period", "7"),
				),
			},
			{
				Config: testAccInstanceConfig_performanceInsightsRetentionPeriod(rName, 155),
				Check: resource.ComposeAggregateTestCheckFunc(
					testAccCheckInstanceExists(resourceName, &dbInstance),
					resource.TestCheckResourceAttr(resourceName, "performance_insights_enabled", "true"),
					resource.TestCheckResourceAttr(resourceName, "performance_insights_retention_period", "155"),
				),
			},
		},
	})
}

func TestAccRDSInstance_ReplicateSourceDB_performanceInsightsEnabled(t *testing.T) {
	if testing.Short() {
		t.Skip("skipping long-running test in short mode")
	}

	var dbInstance, sourceDbInstance rds.DBInstance

	rName := sdkacctest.RandomWithPrefix(acctest.ResourcePrefix)
	kmsKeyResourceName := "aws_kms_key.test"
	sourceResourceName := "aws_db_instance.source"
	resourceName := "aws_db_instance.test"

	resource.ParallelTest(t, resource.TestCase{
		PreCheck:                 func() { acctest.PreCheck(t); testAccPerformanceInsightsDefaultVersionPreCheck(t, "mysql") },
		ErrorCheck:               acctest.ErrorCheck(t, rds.EndpointsID),
		ProtoV5ProviderFactories: acctest.ProtoV5ProviderFactories,
		CheckDestroy:             testAccCheckInstanceDestroy,
		Steps: []resource.TestStep{
			{
				Config: testAccInstanceConfig_ReplicateSourceDB_performanceInsightsEnabled(rName),
				Check: resource.ComposeAggregateTestCheckFunc(
					testAccCheckInstanceExists(sourceResourceName, &sourceDbInstance),
					testAccCheckInstanceExists(resourceName, &dbInstance),
					testAccCheckInstanceReplicaAttributes(&sourceDbInstance, &dbInstance),
					resource.TestCheckResourceAttr(resourceName, "performance_insights_enabled", "true"),
					resource.TestCheckResourceAttrPair(resourceName, "performance_insights_kms_key_id", kmsKeyResourceName, "arn"),
<<<<<<< HEAD
				),
			},
			{
				ResourceName:      resourceName,
				ImportState:       true,
				ImportStateVerify: true,
				ImportStateVerifyIgnore: []string{
					"apply_immediately",
					"password",
					"skip_final_snapshot",
					"final_snapshot_identifier",
				},
			},
			{
				Config: testAccInstanceConfig_performanceInsightsKMSKeyIdDisabled(rName),
				Check: resource.ComposeTestCheckFunc(
					testAccCheckInstanceExists(resourceName, &dbInstance),
					resource.TestCheckResourceAttr(resourceName, "performance_insights_enabled", "false"),
					resource.TestCheckResourceAttrPair(resourceName, "performance_insights_kms_key_id", kmsKeyResourceName, "arn"),
				),
			},
			{
				Config: testAccInstanceConfig_performanceInsightsKMSKeyID(rName),
				Check: resource.ComposeTestCheckFunc(
					testAccCheckInstanceExists(resourceName, &dbInstance),
					resource.TestCheckResourceAttr(resourceName, "performance_insights_enabled", "true"),
					resource.TestCheckResourceAttrPair(resourceName, "performance_insights_kms_key_id", kmsKeyResourceName, "arn"),
				),
			},
		},
	})
}

func TestAccRDSInstance_performanceInsightsRetentionPeriod(t *testing.T) {
	if testing.Short() {
		t.Skip("skipping long-running test in short mode")
	}

	var dbInstance rds.DBInstance
	rName := sdkacctest.RandomWithPrefix(acctest.ResourcePrefix)
	resourceName := "aws_db_instance.test"

	resource.ParallelTest(t, resource.TestCase{
		PreCheck:          func() { acctest.PreCheck(t); testAccPerformanceInsightsDefaultVersionPreCheck(t, "mysql") },
		ErrorCheck:        acctest.ErrorCheck(t, rds.EndpointsID),
		ProviderFactories: acctest.ProviderFactories,
		CheckDestroy:      testAccCheckClusterDestroy,
		Steps: []resource.TestStep{
			{
				Config: testAccInstanceConfig_performanceInsightsRetentionPeriod(rName, 731),
				Check: resource.ComposeTestCheckFunc(
					testAccCheckInstanceExists(resourceName, &dbInstance),
					resource.TestCheckResourceAttr(resourceName, "performance_insights_enabled", "true"),
					resource.TestCheckResourceAttr(resourceName, "performance_insights_retention_period", "731"),
				),
			},
			{
				ResourceName:      resourceName,
				ImportState:       true,
				ImportStateVerify: true,
				ImportStateVerifyIgnore: []string{
					"apply_immediately",
					"password",
					"skip_final_snapshot",
					"final_snapshot_identifier",
				},
			},
			{
				Config: testAccInstanceConfig_performanceInsightsRetentionPeriod(rName, 7),
				Check: resource.ComposeTestCheckFunc(
					testAccCheckInstanceExists(resourceName, &dbInstance),
					resource.TestCheckResourceAttr(resourceName, "performance_insights_enabled", "true"),
					resource.TestCheckResourceAttr(resourceName, "performance_insights_retention_period", "7"),
				),
			},
		},
	})
}

func TestAccRDSInstance_ReplicateSourceDB_performanceInsightsEnabled(t *testing.T) {
	if testing.Short() {
		t.Skip("skipping long-running test in short mode")
	}

	var dbInstance, sourceDbInstance rds.DBInstance

	rName := sdkacctest.RandomWithPrefix(acctest.ResourcePrefix)
	kmsKeyResourceName := "aws_kms_key.test"
	sourceResourceName := "aws_db_instance.source"
	resourceName := "aws_db_instance.test"

	resource.ParallelTest(t, resource.TestCase{
		PreCheck:          func() { acctest.PreCheck(t); testAccPerformanceInsightsDefaultVersionPreCheck(t, "mysql") },
		ErrorCheck:        acctest.ErrorCheck(t, rds.EndpointsID),
		ProviderFactories: acctest.ProviderFactories,
		CheckDestroy:      testAccCheckInstanceDestroy,
		Steps: []resource.TestStep{
			{
				Config: testAccInstanceConfig_ReplicateSourceDB_performanceInsightsEnabled(rName),
				Check: resource.ComposeTestCheckFunc(
					testAccCheckInstanceExists(sourceResourceName, &sourceDbInstance),
					testAccCheckInstanceExists(resourceName, &dbInstance),
					testAccCheckInstanceReplicaAttributes(&sourceDbInstance, &dbInstance),
					resource.TestCheckResourceAttr(resourceName, "performance_insights_enabled", "true"),
					resource.TestCheckResourceAttrPair(resourceName, "performance_insights_kms_key_id", kmsKeyResourceName, "arn"),
=======
>>>>>>> e4c9b2e3
					resource.TestCheckResourceAttr(resourceName, "performance_insights_retention_period", "7"),
				),
			},
		},
	})
}

func TestAccRDSInstance_SnapshotIdentifier_performanceInsightsEnabled(t *testing.T) {
	if testing.Short() {
		t.Skip("skipping long-running test in short mode")
	}

	var dbInstance, sourceDbInstance rds.DBInstance
	var dbSnapshot rds.DBSnapshot

	rName := sdkacctest.RandomWithPrefix(acctest.ResourcePrefix)
	kmsKeyResourceName := "aws_kms_key.test"
	sourceDbResourceName := "aws_db_instance.source"
	snapshotResourceName := "aws_db_snapshot.test"
	resourceName := "aws_db_instance.test"

	resource.ParallelTest(t, resource.TestCase{
		PreCheck:                 func() { acctest.PreCheck(t); testAccPerformanceInsightsDefaultVersionPreCheck(t, "mysql") },
		ErrorCheck:               acctest.ErrorCheck(t, rds.EndpointsID),
		ProtoV5ProviderFactories: acctest.ProtoV5ProviderFactories,
		CheckDestroy:             testAccCheckInstanceDestroy,
		Steps: []resource.TestStep{
			{
				Config: testAccInstanceConfig_SnapshotID_performanceInsightsEnabled(rName),
				Check: resource.ComposeAggregateTestCheckFunc(
					testAccCheckInstanceExists(sourceDbResourceName, &sourceDbInstance),
					testAccCheckDBSnapshotExists(snapshotResourceName, &dbSnapshot),
					testAccCheckInstanceExists(resourceName, &dbInstance),
					resource.TestCheckResourceAttr(resourceName, "performance_insights_enabled", "true"),
					resource.TestCheckResourceAttrPair(resourceName, "performance_insights_kms_key_id", kmsKeyResourceName, "arn"),
					resource.TestCheckResourceAttr(resourceName, "performance_insights_retention_period", "7"),
				),
			},
		},
	})
}

func TestAccRDSInstance_caCertificateIdentifier(t *testing.T) {
	if testing.Short() {
		t.Skip("skipping long-running test in short mode")
	}

	var v rds.DBInstance
	rName := sdkacctest.RandomWithPrefix(acctest.ResourcePrefix)
	resourceName := "aws_db_instance.test"
	dataSourceName := "data.aws_rds_certificate.latest"

	resource.ParallelTest(t, resource.TestCase{
		PreCheck:                 func() { acctest.PreCheck(t) },
		ErrorCheck:               acctest.ErrorCheck(t, rds.EndpointsID),
		ProtoV5ProviderFactories: acctest.ProtoV5ProviderFactories,
		CheckDestroy:             testAccCheckInstanceDestroy,
		Steps: []resource.TestStep{
			{
				Config: testAccInstanceConfig_caCertificateID(rName),
				Check: resource.ComposeAggregateTestCheckFunc(
					testAccCheckInstanceExists(resourceName, &v),
					resource.TestCheckResourceAttrPair(resourceName, "ca_cert_identifier", dataSourceName, "id"),
				),
			},
		},
	})
}

func TestAccRDSInstance_RestoreToPointInTime_sourceIdentifier(t *testing.T) {
	if testing.Short() {
		t.Skip("skipping long-running test in short mode")
	}

	var dbInstance, sourceDbInstance rds.DBInstance
	sourceName := "aws_db_instance.test"
	resourceName := "aws_db_instance.restore"
	rName := sdkacctest.RandomWithPrefix(acctest.ResourcePrefix)

	resource.ParallelTest(t, resource.TestCase{
		PreCheck:                 func() { acctest.PreCheck(t) },
		ErrorCheck:               acctest.ErrorCheck(t, rds.EndpointsID),
		ProtoV5ProviderFactories: acctest.ProtoV5ProviderFactories,
		CheckDestroy:             testAccCheckInstanceDestroy,
		Steps: []resource.TestStep{
			{
				Config: testAccInstanceConfig_RestoreToPointInTime_sourceID(rName),
				Check: resource.ComposeAggregateTestCheckFunc(
					testAccCheckInstanceExists(sourceName, &sourceDbInstance),
					testAccCheckInstanceExists(resourceName, &dbInstance),
				),
			},
			{
				ResourceName:      resourceName,
				ImportState:       true,
				ImportStateVerify: true,
				ImportStateVerifyIgnore: []string{
					"apply_immediately",
					"delete_automated_backups",
					"final_snapshot_identifier",
					"latest_restorable_time", // dynamic value of a DBInstance
					"password",
					"restore_to_point_in_time",
					"skip_final_snapshot",
				},
			},
		},
	})
}

func TestAccRDSInstance_RestoreToPointInTime_sourceResourceID(t *testing.T) {
	if testing.Short() {
		t.Skip("skipping long-running test in short mode")
	}

	var dbInstance, sourceDbInstance rds.DBInstance
	sourceName := "aws_db_instance.test"
	resourceName := "aws_db_instance.restore"
	rName := sdkacctest.RandomWithPrefix(acctest.ResourcePrefix)

	resource.ParallelTest(t, resource.TestCase{
		PreCheck:                 func() { acctest.PreCheck(t) },
		ErrorCheck:               acctest.ErrorCheck(t, rds.EndpointsID),
		ProtoV5ProviderFactories: acctest.ProtoV5ProviderFactories,
		CheckDestroy:             testAccCheckInstanceDestroy,
		Steps: []resource.TestStep{
			{
				Config: testAccInstanceConfig_RestoreToPointInTime_sourceResourceID(rName),
				Check: resource.ComposeAggregateTestCheckFunc(
					testAccCheckInstanceExists(sourceName, &sourceDbInstance),
					testAccCheckInstanceExists(resourceName, &dbInstance),
				),
			},
			{
				ResourceName:      resourceName,
				ImportState:       true,
				ImportStateVerify: true,
				ImportStateVerifyIgnore: []string{
					"apply_immediately",
					"delete_automated_backups",
					"final_snapshot_identifier",
					"latest_restorable_time", // dynamic value of a DBInstance
					"password",
					"restore_to_point_in_time",
					"skip_final_snapshot",
				},
			},
		},
	})
}

func TestAccRDSInstance_RestoreToPointInTime_monitoring(t *testing.T) {
	if testing.Short() {
		t.Skip("skipping long-running test in short mode")
	}

	var dbInstance, sourceDbInstance rds.DBInstance
	sourceName := "aws_db_instance.test"
	resourceName := "aws_db_instance.restore"
	rName := sdkacctest.RandomWithPrefix(acctest.ResourcePrefix)

	resource.ParallelTest(t, resource.TestCase{
		PreCheck:                 func() { acctest.PreCheck(t) },
		ErrorCheck:               acctest.ErrorCheck(t, rds.EndpointsID),
		ProtoV5ProviderFactories: acctest.ProtoV5ProviderFactories,
		CheckDestroy:             testAccCheckInstanceDestroy,
		Steps: []resource.TestStep{
			{
				Config: testAccInstanceConfig_RestoreToPointInTime_monitoring(rName, 5),
				Check: resource.ComposeAggregateTestCheckFunc(
					testAccCheckInstanceExists(sourceName, &sourceDbInstance),
					testAccCheckInstanceExists(resourceName, &dbInstance),
					resource.TestCheckResourceAttr(resourceName, "monitoring_interval", "5"),
				),
			},
		},
	})
}

func TestAccRDSInstance_NationalCharacterSet_oracle(t *testing.T) {
	if testing.Short() {
		t.Skip("skipping long-running test in short mode")
	}

	var dbInstance rds.DBInstance

	rName := sdkacctest.RandomWithPrefix(acctest.ResourcePrefix)
	resourceName := "aws_db_instance.test"

	resource.ParallelTest(t, resource.TestCase{
		PreCheck:                 func() { acctest.PreCheck(t) },
		ErrorCheck:               acctest.ErrorCheck(t, rds.EndpointsID),
		ProtoV5ProviderFactories: acctest.ProtoV5ProviderFactories,
		CheckDestroy:             testAccCheckInstanceDestroy,
		Steps: []resource.TestStep{
			{
				Config: testAccInstanceConfig_NationalCharacterSet_oracle(rName),
				Check: resource.ComposeAggregateTestCheckFunc(
					testAccCheckInstanceExists(resourceName, &dbInstance),
					resource.TestCheckResourceAttr(resourceName, "nchar_character_set_name", "UTF8"),
				),
			},
			{
				ResourceName:      resourceName,
				ImportState:       true,
				ImportStateVerify: true,
				ImportStateVerifyIgnore: []string{
					"apply_immediately",
					"final_snapshot_identifier",
					"password",
					"skip_final_snapshot",
					"delete_automated_backups",
				},
			},
		},
	})
}

func TestAccRDSInstance_NoNationalCharacterSet_oracle(t *testing.T) {
	if testing.Short() {
		t.Skip("skipping long-running test in short mode")
	}

	var dbInstance rds.DBInstance

	rName := sdkacctest.RandomWithPrefix(acctest.ResourcePrefix)
	resourceName := "aws_db_instance.test"

	resource.ParallelTest(t, resource.TestCase{
		PreCheck:                 func() { acctest.PreCheck(t) },
		ErrorCheck:               acctest.ErrorCheck(t, rds.EndpointsID),
		ProtoV5ProviderFactories: acctest.ProtoV5ProviderFactories,
		CheckDestroy:             testAccCheckInstanceDestroy,
		Steps: []resource.TestStep{
			{
				Config: testAccInstanceConfig_NoNationalCharacterSet_oracle(rName),
				Check: resource.ComposeAggregateTestCheckFunc(
					testAccCheckInstanceExists(resourceName, &dbInstance),
					resource.TestCheckResourceAttr(resourceName, "nchar_character_set_name", "AL16UTF16"),
				),
			},
			{
				ResourceName:      resourceName,
				ImportState:       true,
				ImportStateVerify: true,
				ImportStateVerifyIgnore: []string{
					"apply_immediately",
					"final_snapshot_identifier",
					"password",
					"skip_final_snapshot",
					"delete_automated_backups",
				},
			},
		},
	})
}

func TestAccRDSInstance_coIPEnabled(t *testing.T) {
	var v rds.DBInstance
	rName := sdkacctest.RandomWithPrefix(acctest.ResourcePrefix)
	resourceName := "aws_db_instance.test"

	resource.ParallelTest(t, resource.TestCase{
		PreCheck:                 func() { acctest.PreCheck(t); acctest.PreCheckOutpostsOutposts(t) },
		ErrorCheck:               acctest.ErrorCheck(t, rds.EndpointsID),
		ProtoV5ProviderFactories: acctest.ProtoV5ProviderFactories,
		CheckDestroy:             testAccCheckInstanceDestroy,
		Steps: []resource.TestStep{
			{
				Config: testAccInstanceConfig_Outpost_coIPEnabled(rName, true, 0),
				Check: resource.ComposeAggregateTestCheckFunc(
					testAccCheckInstanceExists(resourceName, &v),
					testAccCheckInstanceAttributes(&v),
					resource.TestCheckResourceAttr(
						resourceName, "customer_owned_ip_enabled", "true"),
				),
			},
		},
	})
}

func TestAccRDSInstance_CoIPEnabled_disabledToEnabled(t *testing.T) {
	var dbInstance rds.DBInstance
	rName := sdkacctest.RandomWithPrefix(acctest.ResourcePrefix)
	resourceName := "aws_db_instance.test"

	resource.ParallelTest(t, resource.TestCase{
		PreCheck:                 func() { acctest.PreCheck(t); acctest.PreCheckOutpostsOutposts(t) },
		ErrorCheck:               acctest.ErrorCheck(t, rds.EndpointsID),
		ProtoV5ProviderFactories: acctest.ProtoV5ProviderFactories,
		CheckDestroy:             testAccCheckInstanceDestroy,
		Steps: []resource.TestStep{
			{
				Config: testAccInstanceConfig_Outpost_coIPEnabled(rName, false, 0),
				Check: resource.ComposeAggregateTestCheckFunc(
					testAccCheckInstanceExists(resourceName, &dbInstance),
					resource.TestCheckResourceAttr(resourceName, "customer_owned_ip_enabled", "false"),
				),
			},
			{
				ResourceName:      resourceName,
				ImportState:       true,
				ImportStateVerify: true,
				ImportStateVerifyIgnore: []string{
					"password",
					"skip_final_snapshot",
					"final_snapshot_identifier",
				},
			},
			{
				Config: testAccInstanceConfig_Outpost_coIPEnabled(rName, true, 0),
				Check: resource.ComposeAggregateTestCheckFunc(
					testAccCheckInstanceExists(resourceName, &dbInstance),
					resource.TestCheckResourceAttr(resourceName, "customer_owned_ip_enabled", "true"),
				),
			},
		},
	})
}

func TestAccRDSInstance_CoIPEnabled_enabledToDisabled(t *testing.T) {
	var dbInstance rds.DBInstance
	rName := sdkacctest.RandomWithPrefix(acctest.ResourcePrefix)
	resourceName := "aws_db_instance.test"

	resource.ParallelTest(t, resource.TestCase{
		PreCheck:                 func() { acctest.PreCheck(t); acctest.PreCheckOutpostsOutposts(t) },
		ErrorCheck:               acctest.ErrorCheck(t, rds.EndpointsID),
		ProtoV5ProviderFactories: acctest.ProtoV5ProviderFactories,
		CheckDestroy:             testAccCheckInstanceDestroy,
		Steps: []resource.TestStep{
			{
				Config: testAccInstanceConfig_Outpost_coIPEnabled(rName, true, 0),
				Check: resource.ComposeAggregateTestCheckFunc(
					testAccCheckInstanceExists(resourceName, &dbInstance),
					resource.TestCheckResourceAttr(resourceName, "customer_owned_ip_enabled", "true"),
				),
			},
			{
				ResourceName:      resourceName,
				ImportState:       true,
				ImportStateVerify: true,
				ImportStateVerifyIgnore: []string{
					"password",
					"skip_final_snapshot",
					"final_snapshot_identifier",
				},
			},
			{
				Config: testAccInstanceConfig_Outpost_coIPEnabled(rName, false, 0),
				Check: resource.ComposeAggregateTestCheckFunc(
					testAccCheckInstanceExists(resourceName, &dbInstance),
					resource.TestCheckResourceAttr(resourceName, "customer_owned_ip_enabled", "false"),
				),
			},
		},
	})
}

func TestAccRDSInstance_CoIPEnabled_restoreToPointInTime(t *testing.T) {
	var dbInstance, sourceDbInstance rds.DBInstance
	rName := sdkacctest.RandomWithPrefix(acctest.ResourcePrefix)
	sourceName := "aws_db_instance.test"
	resourceName := "aws_db_instance.restore"

	resource.ParallelTest(t, resource.TestCase{
		PreCheck:                 func() { acctest.PreCheck(t); acctest.PreCheckOutpostsOutposts(t) },
		ErrorCheck:               acctest.ErrorCheck(t, rds.EndpointsID),
		ProtoV5ProviderFactories: acctest.ProtoV5ProviderFactories,
		CheckDestroy:             testAccCheckInstanceDestroy,
		Steps: []resource.TestStep{
			{
				Config: testAccInstanceConfig_CoIPEnabled_restorePointInTime(rName, false, true),
				Check: resource.ComposeAggregateTestCheckFunc(
					testAccCheckInstanceExists(sourceName, &sourceDbInstance),
					testAccCheckInstanceExists(resourceName, &dbInstance),
					resource.TestCheckResourceAttr(resourceName, "customer_owned_ip_enabled", "true"),
				),
			},
			{
				ResourceName:      resourceName,
				ImportState:       true,
				ImportStateVerify: true,
				ImportStateVerifyIgnore: []string{
					"apply_immediately",
					"delete_automated_backups",
					"final_snapshot_identifier",
					"latest_restorable_time", // dynamic value of a DBInstance
					"password",
					"restore_to_point_in_time",
					"skip_final_snapshot",
				},
			},
		},
	})
}

func TestAccRDSInstance_CoIPEnabled_snapshotIdentifier(t *testing.T) {
	var dbInstance, sourceDbInstance rds.DBInstance
	var dbSnapshot rds.DBSnapshot

	rName := sdkacctest.RandomWithPrefix(acctest.ResourcePrefix)
	sourceDbResourceName := "aws_db_instance.test"
	snapshotResourceName := "aws_db_snapshot.test"
	resourceName := "aws_db_instance.restore"

	resource.ParallelTest(t, resource.TestCase{
		PreCheck:                 func() { acctest.PreCheck(t); acctest.PreCheckOutpostsOutposts(t) },
		ErrorCheck:               acctest.ErrorCheck(t, rds.EndpointsID),
		ProtoV5ProviderFactories: acctest.ProtoV5ProviderFactories,
		CheckDestroy:             testAccCheckInstanceDestroy,
		Steps: []resource.TestStep{
			{
				Config: testAccInstanceConfig_CoIPEnabled_snapshotID(rName, false, true),
				Check: resource.ComposeAggregateTestCheckFunc(
					testAccCheckInstanceExists(sourceDbResourceName, &sourceDbInstance),
					testAccCheckDBSnapshotExists(snapshotResourceName, &dbSnapshot),
					testAccCheckInstanceExists(resourceName, &dbInstance),
					resource.TestCheckResourceAttr(resourceName, "customer_owned_ip_enabled", "true"),
				),
			},
		},
	})
}

func TestAccRDSInstance_license(t *testing.T) {
	if testing.Short() {
		t.Skip("skipping long-running test in short mode")
	}

	var v rds.DBInstance
	rName := sdkacctest.RandomWithPrefix(acctest.ResourcePrefix)
	resourceName := "aws_db_instance.test"

	resource.ParallelTest(t, resource.TestCase{
		PreCheck:                 func() { acctest.PreCheck(t) },
		ErrorCheck:               acctest.ErrorCheck(t, rds.EndpointsID),
		ProtoV5ProviderFactories: acctest.ProtoV5ProviderFactories,
		CheckDestroy:             testAccCheckInstanceDestroy,
		Steps: []resource.TestStep{
			{
				Config: testAccInstanceConfig_license(rName, "license-included"),
				Check: resource.ComposeAggregateTestCheckFunc(
					testAccCheckInstanceExists(resourceName, &v),
					resource.TestCheckResourceAttr(resourceName, "license_model", "license-included"),
				),
			},
			{
				ResourceName:      resourceName,
				ImportState:       true,
				ImportStateVerify: true,
				ImportStateVerifyIgnore: []string{
					"apply_immediately",
					"final_snapshot_identifier",
					"password",
					"skip_final_snapshot",
					"delete_automated_backups",
				},
			},
			{
				Config: testAccInstanceConfig_license(rName, "bring-your-own-license"),
				Check: resource.ComposeAggregateTestCheckFunc(
					testAccCheckInstanceExists(resourceName, &v),
					resource.TestCheckResourceAttr(resourceName, "license_model", "bring-your-own-license"),
				),
			},
		},
	})
}

func TestAccRDSInstance_BlueGreenDeployment_updateEngineVersion(t *testing.T) {
	if testing.Short() {
		t.Skip("skipping long-running test in short mode")
	}

	var v1, v2 rds.DBInstance
	rName := sdkacctest.RandomWithPrefix(acctest.ResourcePrefix)
	resourceName := "aws_db_instance.test"

	resource.ParallelTest(t, resource.TestCase{
		PreCheck:                 func() { acctest.PreCheck(t) },
		ErrorCheck:               acctest.ErrorCheck(t, rds.EndpointsID),
		ProtoV5ProviderFactories: acctest.ProtoV5ProviderFactories,
		CheckDestroy:             testAccCheckInstanceDestroy,
		Steps: []resource.TestStep{
			{
				Config: testAccInstanceConfig_BlueGreenDeployment_engineVersion(rName, false),
				Check: resource.ComposeAggregateTestCheckFunc(
					testAccCheckInstanceExists(resourceName, &v1),
					resource.TestCheckResourceAttr(resourceName, "backup_retention_period", "1"),
					resource.TestCheckResourceAttrPair(resourceName, "engine_version", "data.aws_rds_engine_version.initial", "version"),
				),
			},
			{
				Config: testAccInstanceConfig_BlueGreenDeployment_engineVersion(rName, true),
				Check: resource.ComposeAggregateTestCheckFunc(
					testAccCheckInstanceExists(resourceName, &v2),
					testAccCheckDBInstanceRecreated(&v1, &v2),
					resource.TestCheckResourceAttrPair(resourceName, "engine_version", "data.aws_rds_engine_version.updated", "version"),
					resource.TestCheckResourceAttr(resourceName, "blue_green_update.0.enabled", "true"),
				),
			},
			{
				ResourceName:      resourceName,
				ImportState:       true,
				ImportStateVerify: true,
				ImportStateVerifyIgnore: []string{
					"apply_immediately",
					"final_snapshot_identifier",
					"password",
					"skip_final_snapshot",
					"delete_automated_backups",
					"blue_green_update",
				},
			},
		},
	})
}

func TestAccRDSInstance_BlueGreenDeployment_updateParameterGroup(t *testing.T) {
	if testing.Short() {
		t.Skip("skipping long-running test in short mode")
	}

	var v1, v2 rds.DBInstance
	rName := sdkacctest.RandomWithPrefix(acctest.ResourcePrefix)
	resourceName := "aws_db_instance.test"
	parameterGroupResourceName := "aws_db_parameter_group.test"

	resource.ParallelTest(t, resource.TestCase{
		PreCheck:                 func() { acctest.PreCheck(t) },
		ErrorCheck:               acctest.ErrorCheck(t, rds.EndpointsID),
		ProtoV5ProviderFactories: acctest.ProtoV5ProviderFactories,
		CheckDestroy:             testAccCheckInstanceDestroy,
		Steps: []resource.TestStep{
			{
				Config: testAccInstanceConfig_BlueGreenDeployment_basic(rName),
				Check: resource.ComposeAggregateTestCheckFunc(
					testAccCheckInstanceExists(resourceName, &v1),
					resource.TestCheckResourceAttr(resourceName, "backup_retention_period", "1"),
					// TODO: This should be a TestCheckResourceAttrPair against a parameter group data source.
					// https://github.com/hashicorp/terraform-provider-aws/pull/13718
					resource.TestMatchResourceAttr(resourceName, "parameter_group_name", regexp.MustCompile(`^default\.mysql`)),
				),
			},
			{
				Config: testAccInstanceConfig_BlueGreenDeployment_parameterGroup(rName),
				Check: resource.ComposeAggregateTestCheckFunc(
					testAccCheckInstanceExists(resourceName, &v2),
					testAccCheckDBInstanceRecreated(&v1, &v2),
					resource.TestCheckResourceAttrPair(resourceName, "parameter_group_name", parameterGroupResourceName, "id"),
					resource.TestCheckResourceAttr(resourceName, "blue_green_update.0.enabled", "true"),
				),
			},
			{
				ResourceName:      resourceName,
				ImportState:       true,
				ImportStateVerify: true,
				ImportStateVerifyIgnore: []string{
					"apply_immediately",
					"final_snapshot_identifier",
					"password",
					"skip_final_snapshot",
					"delete_automated_backups",
					"latest_restorable_time", // This causes intermittent failures when the value increments
					"blue_green_update",
				},
			},
		},
	})
}

// Updating tags should bypass the Blue/Green Deployment
func TestAccRDSInstance_BlueGreenDeployment_tags(t *testing.T) {
	if testing.Short() {
		t.Skip("skipping long-running test in short mode")
	}

	var v1, v2 rds.DBInstance
	rName := sdkacctest.RandomWithPrefix(acctest.ResourcePrefix)
	resourceName := "aws_db_instance.test"

	resource.ParallelTest(t, resource.TestCase{
		PreCheck:                 func() { acctest.PreCheck(t) },
		ErrorCheck:               acctest.ErrorCheck(t, rds.EndpointsID),
		ProtoV5ProviderFactories: acctest.ProtoV5ProviderFactories,
		CheckDestroy:             testAccCheckInstanceDestroy,
		Steps: []resource.TestStep{
			{
				Config: testAccInstanceConfig_BlueGreenDeployment_tags1(rName, "key1", "value1"),
				Check: resource.ComposeAggregateTestCheckFunc(
					testAccCheckInstanceExists(resourceName, &v1),
					resource.TestCheckResourceAttr(resourceName, "tags.%", "1"),
					resource.TestCheckResourceAttr(resourceName, "tags.key1", "value1"),
				),
			},
			{
				Config: testAccInstanceConfig_BlueGreenDeployment_tags1(rName, "key1", "value1updated"),
				Check: resource.ComposeAggregateTestCheckFunc(
					testAccCheckInstanceExists(resourceName, &v2),
					testAccCheckDBInstanceNotRecreated(&v1, &v2),
					resource.TestCheckResourceAttr(resourceName, "tags.%", "1"),
					resource.TestCheckResourceAttr(resourceName, "tags.key1", "value1updated"),
				),
			},
			{
				ResourceName:      resourceName,
				ImportState:       true,
				ImportStateVerify: true,
				ImportStateVerifyIgnore: []string{
					"apply_immediately",
					"final_snapshot_identifier",
					"password",
					"skip_final_snapshot",
					"delete_automated_backups",
					"blue_green_update",
				},
			},
		},
	})
}

func TestAccRDSInstance_BlueGreenDeployment_updateInstanceClass(t *testing.T) {
	if testing.Short() {
		t.Skip("skipping long-running test in short mode")
	}

	var v1, v2 rds.DBInstance
	rName := sdkacctest.RandomWithPrefix(acctest.ResourcePrefix)
	resourceName := "aws_db_instance.test"

	resource.ParallelTest(t, resource.TestCase{
		PreCheck:                 func() { acctest.PreCheck(t) },
		ErrorCheck:               acctest.ErrorCheck(t, rds.EndpointsID),
		ProtoV5ProviderFactories: acctest.ProtoV5ProviderFactories,
		CheckDestroy:             testAccCheckInstanceDestroy,
		Steps: []resource.TestStep{
			{
				Config: testAccInstanceConfig_BlueGreenDeployment_basic(rName),
				Check: resource.ComposeAggregateTestCheckFunc(
					testAccCheckInstanceExists(resourceName, &v1),
					resource.TestCheckResourceAttrPair(resourceName, "instance_class", "data.aws_rds_orderable_db_instance.test", "instance_class"),
					resource.TestCheckResourceAttr(resourceName, "backup_retention_period", "1"),
				),
			},
			{
				Config: testAccInstanceConfig_BlueGreenDeployment_updateInstanceClass(rName),
				Check: resource.ComposeAggregateTestCheckFunc(
					testAccCheckInstanceExists(resourceName, &v2),
					testAccCheckDBInstanceRecreated(&v1, &v2),
					resource.TestCheckResourceAttrPair(resourceName, "instance_class", "data.aws_rds_orderable_db_instance.updated", "instance_class"),
					resource.TestCheckResourceAttr(resourceName, "blue_green_update.0.enabled", "true"),
				),
			},
			{
				ResourceName:      resourceName,
				ImportState:       true,
				ImportStateVerify: true,
				ImportStateVerifyIgnore: []string{
					"apply_immediately",
					"final_snapshot_identifier",
					"password",
					"skip_final_snapshot",
					"delete_automated_backups",
					"blue_green_update",
				},
			},
		},
	})
}

func TestAccRDSInstance_BlueGreenDeployment_updateAndPromoteReplica(t *testing.T) {
	if testing.Short() {
		t.Skip("skipping long-running test in short mode")
	}

	var v1, v2 rds.DBInstance
	rName := sdkacctest.RandomWithPrefix(acctest.ResourcePrefix)
	resourceName := "aws_db_instance.test"
	sourceResourceName := "aws_db_instance.source"

	resource.ParallelTest(t, resource.TestCase{
		PreCheck:                 func() { acctest.PreCheck(t) },
		ErrorCheck:               acctest.ErrorCheck(t, rds.EndpointsID),
		ProtoV5ProviderFactories: acctest.ProtoV5ProviderFactories,
		CheckDestroy:             testAccCheckInstanceDestroy,
		Steps: []resource.TestStep{
			{
				Config: testAccInstanceConfig_ReplicateSourceDB_backupRetentionPeriod(rName, 1),
				Check: resource.ComposeAggregateTestCheckFunc(
					testAccCheckInstanceExists(resourceName, &v1),
					resource.TestCheckResourceAttrPair(resourceName, "replicate_source_db", sourceResourceName, "identifier"),
					resource.TestCheckResourceAttrPair(resourceName, "instance_class", "data.aws_rds_orderable_db_instance.test", "instance_class"),
					resource.TestCheckResourceAttr(resourceName, "backup_retention_period", "1"),
				),
			},
			{
				Config: testAccInstanceConfig_BlueGreenDeployment_promote(rName),
				Check: resource.ComposeAggregateTestCheckFunc(
					testAccCheckInstanceExists(resourceName, &v2),
					testAccCheckDBInstanceRecreated(&v1, &v2),
					resource.TestCheckResourceAttrPair(resourceName, "instance_class", "data.aws_rds_orderable_db_instance.updated", "instance_class"),
					resource.TestCheckResourceAttr(resourceName, "blue_green_update.0.enabled", "true"),
				),
			},
			{
				ResourceName:      resourceName,
				ImportState:       true,
				ImportStateVerify: true,
				ImportStateVerifyIgnore: []string{
					"apply_immediately",
					"final_snapshot_identifier",
					"password",
					"skip_final_snapshot",
					"delete_automated_backups",
					"blue_green_update",
				},
			},
		},
	})
}

func TestAccRDSInstance_BlueGreenDeployment_updateAndEnableBackups(t *testing.T) {
	if testing.Short() {
		t.Skip("skipping long-running test in short mode")
	}

	var v1, v2 rds.DBInstance
	rName := sdkacctest.RandomWithPrefix(acctest.ResourcePrefix)
	resourceName := "aws_db_instance.test"

	resource.ParallelTest(t, resource.TestCase{
		PreCheck:                 func() { acctest.PreCheck(t) },
		ErrorCheck:               acctest.ErrorCheck(t, rds.EndpointsID),
		ProtoV5ProviderFactories: acctest.ProtoV5ProviderFactories,
		CheckDestroy:             testAccCheckInstanceDestroy,
		Steps: []resource.TestStep{
			{
				Config: testAccInstanceConfig_basic(rName),
				Check: resource.ComposeAggregateTestCheckFunc(
					testAccCheckInstanceExists(resourceName, &v1),
					resource.TestCheckResourceAttrPair(resourceName, "instance_class", "data.aws_rds_orderable_db_instance.test", "instance_class"),
					resource.TestCheckResourceAttr(resourceName, "backup_retention_period", "0"),
				),
			},
			{
				Config: testAccInstanceConfig_BlueGreenDeployment_updateInstanceClass(rName),
				Check: resource.ComposeAggregateTestCheckFunc(
					testAccCheckInstanceExists(resourceName, &v2),
					testAccCheckDBInstanceRecreated(&v1, &v2),
					resource.TestCheckResourceAttrPair(resourceName, "instance_class", "data.aws_rds_orderable_db_instance.updated", "instance_class"),
					resource.TestCheckResourceAttr(resourceName, "backup_retention_period", "1"),
					resource.TestCheckResourceAttr(resourceName, "blue_green_update.0.enabled", "true"),
				),
			},
			{
				ResourceName:      resourceName,
				ImportState:       true,
				ImportStateVerify: true,
				ImportStateVerifyIgnore: []string{
					"apply_immediately",
					"final_snapshot_identifier",
					"password",
					"skip_final_snapshot",
					"delete_automated_backups",
					"blue_green_update",
				},
			},
		},
	})
}

// TODO: When the only change is to disable deletion_protection, bypass Blue/Green
func TestAccRDSInstance_BlueGreenDeployment_deletionProtection(t *testing.T) {
	if testing.Short() {
		t.Skip("skipping long-running test in short mode")
	}

	var v1, v2 rds.DBInstance
	rName := sdkacctest.RandomWithPrefix(acctest.ResourcePrefix)
	resourceName := "aws_db_instance.test"

	resource.ParallelTest(t, resource.TestCase{
		PreCheck:                 func() { acctest.PreCheck(t) },
		ErrorCheck:               acctest.ErrorCheck(t, rds.EndpointsID),
		ProtoV5ProviderFactories: acctest.ProtoV5ProviderFactories,
		CheckDestroy:             testAccCheckInstanceDestroy,
		Steps: []resource.TestStep{
			{
				Config: testAccInstanceConfig_BlueGreenDeployment_deletionProtection(rName, true),
				Check: resource.ComposeAggregateTestCheckFunc(
					testAccCheckInstanceExists(resourceName, &v1),
					resource.TestCheckResourceAttr(resourceName, "deletion_protection", "true"),
					resource.TestCheckResourceAttr(resourceName, "backup_retention_period", "1"),
				),
			},
			{
				ResourceName:      resourceName,
				ImportState:       true,
				ImportStateVerify: true,
				ImportStateVerifyIgnore: []string{
					"apply_immediately",
					"final_snapshot_identifier",
					"password",
					"skip_final_snapshot",
					"delete_automated_backups",
					"blue_green_update",
				},
			},
			{
				Config: testAccInstanceConfig_BlueGreenDeployment_deletionProtection(rName, false),
				Check: resource.ComposeAggregateTestCheckFunc(
					testAccCheckInstanceExists(resourceName, &v2),
					// TODO: This should bypass Blue/Green Deployment
					// testAccCheckDBInstanceNotRecreated(&v2, &v3),
					resource.TestCheckResourceAttr(resourceName, "deletion_protection", "false"),
					resource.TestCheckResourceAttr(resourceName, "blue_green_update.0.enabled", "true"),
				),
			},
			{
				ResourceName:      resourceName,
				ImportState:       true,
				ImportStateVerify: true,
				ImportStateVerifyIgnore: []string{
					"apply_immediately",
					"final_snapshot_identifier",
					"password",
					"skip_final_snapshot",
					"delete_automated_backups",
					"blue_green_update",
				},
			},
		},
	})
}

func TestAccRDSInstance_BlueGreenDeployment_updateWithDeletionProtection(t *testing.T) {
	if testing.Short() {
		t.Skip("skipping long-running test in short mode")
	}

	var v1, v2, v3 rds.DBInstance
	rName := sdkacctest.RandomWithPrefix(acctest.ResourcePrefix)
	resourceName := "aws_db_instance.test"

	resource.ParallelTest(t, resource.TestCase{
		PreCheck:                 func() { acctest.PreCheck(t) },
		ErrorCheck:               acctest.ErrorCheck(t, rds.EndpointsID),
		ProtoV5ProviderFactories: acctest.ProtoV5ProviderFactories,
		CheckDestroy:             testAccCheckInstanceDestroy,
		Steps: []resource.TestStep{
			{
				Config: testAccInstanceConfig_BlueGreenDeployment_deletionProtection(rName, true),
				Check: resource.ComposeAggregateTestCheckFunc(
					testAccCheckInstanceExists(resourceName, &v1),
					resource.TestCheckResourceAttr(resourceName, "deletion_protection", "true"),
					resource.TestCheckResourceAttrPair(resourceName, "instance_class", "data.aws_rds_orderable_db_instance.test", "instance_class"),
					resource.TestCheckResourceAttr(resourceName, "backup_retention_period", "1"),
				),
			},
			{
				ResourceName:      resourceName,
				ImportState:       true,
				ImportStateVerify: true,
				ImportStateVerifyIgnore: []string{
					"apply_immediately",
					"final_snapshot_identifier",
					"password",
					"skip_final_snapshot",
					"delete_automated_backups",
					"blue_green_update",
				},
			},
			{
				Config: testAccInstanceConfig_BlueGreenDeployment_updateInstanceClassWithDeletionProtection(rName, true),
				Check: resource.ComposeAggregateTestCheckFunc(
					testAccCheckInstanceExists(resourceName, &v2),
					testAccCheckDBInstanceRecreated(&v1, &v2),
					resource.TestCheckResourceAttr(resourceName, "deletion_protection", "true"),
					resource.TestCheckResourceAttrPair(resourceName, "instance_class", "data.aws_rds_orderable_db_instance.updated", "instance_class"),
					resource.TestCheckResourceAttr(resourceName, "blue_green_update.0.enabled", "true"),
				),
			},
			{
				ResourceName:      resourceName,
				ImportState:       true,
				ImportStateVerify: true,
				ImportStateVerifyIgnore: []string{
					"apply_immediately",
					"final_snapshot_identifier",
					"password",
					"skip_final_snapshot",
					"delete_automated_backups",
					"blue_green_update",
				},
			},
			{
				Config: testAccInstanceConfig_BlueGreenDeployment_updateInstanceClassWithDeletionProtection(rName, false),
				Check: resource.ComposeAggregateTestCheckFunc(
					testAccCheckInstanceExists(resourceName, &v3),
					// TODO: This should bypass Blue/Green Deployment
					// testAccCheckDBInstanceNotRecreated(&v2, &v3),
					resource.TestCheckResourceAttr(resourceName, "deletion_protection", "false"),
					resource.TestCheckResourceAttr(resourceName, "blue_green_update.0.enabled", "true"),
				),
			},
		},
	})
}

func TestAccRDSInstance_gp3MySQL(t *testing.T) {
	if testing.Short() {
		t.Skip("skipping long-running test in short mode")
	}

	var v rds.DBInstance
	resourceName := "aws_db_instance.test"
	rName := sdkacctest.RandomWithPrefix(acctest.ResourcePrefix)

	resource.ParallelTest(t, resource.TestCase{
		PreCheck:                 func() { acctest.PreCheck(t) },
		ErrorCheck:               acctest.ErrorCheck(t, rds.EndpointsID),
		ProtoV5ProviderFactories: acctest.ProtoV5ProviderFactories,
		CheckDestroy:             testAccCheckInstanceDestroy,
		Steps: []resource.TestStep{
			{
				Config: testAccInstanceConfig_gp3(rName, testAccInstanceConfig_orderableClassMySQLGP3, 200),
				Check: resource.ComposeAggregateTestCheckFunc(
					testAccCheckInstanceExists(resourceName, &v),
					resource.TestCheckResourceAttr(resourceName, "allocated_storage", "200"),
					resource.TestCheckResourceAttr(resourceName, "iops", "3000"),
					resource.TestCheckResourceAttr(resourceName, "storage_throughput", "125"),
					resource.TestCheckResourceAttr(resourceName, "storage_type", "gp3"),
				),
			},
			{
				ResourceName:      resourceName,
				ImportState:       true,
				ImportStateVerify: true,
				ImportStateVerifyIgnore: []string{
					"apply_immediately",
					"final_snapshot_identifier",
					"password",
					"skip_final_snapshot",
					"delete_automated_backups",
					"blue_green_update",
				},
			},
			{
				Config: testAccInstanceConfig_gp3(rName, testAccInstanceConfig_orderableClassMySQLGP3, 300),
				Check: resource.ComposeAggregateTestCheckFunc(
					testAccCheckInstanceExists(resourceName, &v),
					resource.TestCheckResourceAttr(resourceName, "allocated_storage", "300"),
					resource.TestCheckResourceAttr(resourceName, "iops", "3000"),
					resource.TestCheckResourceAttr(resourceName, "storage_throughput", "125"),
					resource.TestCheckResourceAttr(resourceName, "storage_type", "gp3"),
				),
			},
		},
	})
}

func TestAccRDSInstance_gp3Postgres(t *testing.T) {
	if testing.Short() {
		t.Skip("skipping long-running test in short mode")
	}

	var v rds.DBInstance
	resourceName := "aws_db_instance.test"
	rName := sdkacctest.RandomWithPrefix(acctest.ResourcePrefix)

	resource.ParallelTest(t, resource.TestCase{
		PreCheck:                 func() { acctest.PreCheck(t) },
		ErrorCheck:               acctest.ErrorCheck(t, rds.EndpointsID),
		ProtoV5ProviderFactories: acctest.ProtoV5ProviderFactories,
		CheckDestroy:             testAccCheckInstanceDestroy,
		Steps: []resource.TestStep{
			{
				Config: testAccInstanceConfig_gp3(rName, testAccInstanceConfig_orderableClassPostgresGP3, 200),
				Check: resource.ComposeAggregateTestCheckFunc(
					testAccCheckInstanceExists(resourceName, &v),
					resource.TestCheckResourceAttr(resourceName, "allocated_storage", "200"),
					resource.TestCheckResourceAttr(resourceName, "iops", "3000"),
					resource.TestCheckResourceAttr(resourceName, "storage_throughput", "125"),
					resource.TestCheckResourceAttr(resourceName, "storage_type", "gp3"),
				),
			},
			{
				ResourceName:      resourceName,
				ImportState:       true,
				ImportStateVerify: true,
				ImportStateVerifyIgnore: []string{
					"apply_immediately",
					"final_snapshot_identifier",
					"password",
					"skip_final_snapshot",
					"delete_automated_backups",
					"blue_green_update",
				},
			},
			{
				Config: testAccInstanceConfig_gp3(rName, testAccInstanceConfig_orderableClassPostgresGP3, 300),
				Check: resource.ComposeAggregateTestCheckFunc(
					testAccCheckInstanceExists(resourceName, &v),
					resource.TestCheckResourceAttr(resourceName, "allocated_storage", "300"),
					resource.TestCheckResourceAttr(resourceName, "iops", "3000"),
					resource.TestCheckResourceAttr(resourceName, "storage_throughput", "125"),
					resource.TestCheckResourceAttr(resourceName, "storage_type", "gp3"),
				),
			},
		},
	})
}

func TestAccRDSInstance_gp3SQLServer(t *testing.T) {
	if testing.Short() {
		t.Skip("skipping long-running test in short mode")
	}

	var v rds.DBInstance
	resourceName := "aws_db_instance.test"
	rName := sdkacctest.RandomWithPrefix(acctest.ResourcePrefix)

	resource.ParallelTest(t, resource.TestCase{
		PreCheck:                 func() { acctest.PreCheck(t) },
		ErrorCheck:               acctest.ErrorCheck(t, rds.EndpointsID),
		ProtoV5ProviderFactories: acctest.ProtoV5ProviderFactories,
		CheckDestroy:             testAccCheckInstanceDestroy,
		Steps: []resource.TestStep{
			{
				Config: testAccInstanceConfig_gp3(rName, testAccInstanceConfig_orderableClassSQLServerExGP3, 200),
				Check: resource.ComposeAggregateTestCheckFunc(
					testAccCheckInstanceExists(resourceName, &v),
					resource.TestCheckResourceAttr(resourceName, "allocated_storage", "200"),
					resource.TestCheckResourceAttr(resourceName, "iops", "3000"),
					resource.TestCheckResourceAttr(resourceName, "storage_throughput", "125"),
					resource.TestCheckResourceAttr(resourceName, "storage_type", "gp3"),
				),
			},
			{
				ResourceName:      resourceName,
				ImportState:       true,
				ImportStateVerify: true,
				ImportStateVerifyIgnore: []string{
					"apply_immediately",
					"final_snapshot_identifier",
					"password",
					"skip_final_snapshot",
					"delete_automated_backups",
					"blue_green_update",
				},
			},
			{
				Config: testAccInstanceConfig_gp3(rName, testAccInstanceConfig_orderableClassSQLServerExGP3, 300),
				Check: resource.ComposeAggregateTestCheckFunc(
					testAccCheckInstanceExists(resourceName, &v),
					resource.TestCheckResourceAttr(resourceName, "allocated_storage", "300"),
					resource.TestCheckResourceAttr(resourceName, "iops", "3000"),
					resource.TestCheckResourceAttr(resourceName, "storage_throughput", "125"),
					resource.TestCheckResourceAttr(resourceName, "storage_type", "gp3"),
				),
			},
		},
	})
}

func TestAccRDSInstance_storageThroughput(t *testing.T) {
	if testing.Short() {
		t.Skip("skipping long-running test in short mode")
	}

	var v rds.DBInstance
	resourceName := "aws_db_instance.test"
	rName := sdkacctest.RandomWithPrefix(acctest.ResourcePrefix)

	resource.ParallelTest(t, resource.TestCase{
		PreCheck:                 func() { acctest.PreCheck(t) },
		ErrorCheck:               acctest.ErrorCheck(t, rds.EndpointsID),
		ProtoV5ProviderFactories: acctest.ProtoV5ProviderFactories,
		CheckDestroy:             testAccCheckInstanceDestroy,
		Steps: []resource.TestStep{
			{
				Config: testAccInstanceConfig_storageThroughput(rName, 12000, 500),
				Check: resource.ComposeAggregateTestCheckFunc(
					testAccCheckInstanceExists(resourceName, &v),
					resource.TestCheckResourceAttr(resourceName, "iops", "12000"),
					resource.TestCheckResourceAttr(resourceName, "storage_throughput", "500"),
					resource.TestCheckResourceAttr(resourceName, "storage_type", "gp3"),
				),
			},
			{
				ResourceName:      resourceName,
				ImportState:       true,
				ImportStateVerify: true,
				ImportStateVerifyIgnore: []string{
					"apply_immediately",
					"final_snapshot_identifier",
					"password",
					"skip_final_snapshot",
					"delete_automated_backups",
					"blue_green_update",
				},
			},
			{
				Config: testAccInstanceConfig_storageThroughput(rName, 14000, 600),
				Check: resource.ComposeAggregateTestCheckFunc(
					testAccCheckInstanceExists(resourceName, &v),
					resource.TestCheckResourceAttr(resourceName, "iops", "14000"),
					resource.TestCheckResourceAttr(resourceName, "storage_throughput", "600"),
					resource.TestCheckResourceAttr(resourceName, "storage_type", "gp3"),
				),
			},
		},
	})
}

func TestAccRDSInstance_storageTypePostgres(t *testing.T) {
	if testing.Short() {
		t.Skip("skipping long-running test in short mode")
	}

	var v rds.DBInstance
	resourceName := "aws_db_instance.test"
	rName := sdkacctest.RandomWithPrefix(acctest.ResourcePrefix)

	resource.ParallelTest(t, resource.TestCase{
		PreCheck:                 func() { acctest.PreCheck(t) },
		ErrorCheck:               acctest.ErrorCheck(t, rds.EndpointsID),
		ProtoV5ProviderFactories: acctest.ProtoV5ProviderFactories,
		CheckDestroy:             testAccCheckInstanceDestroy,
		Steps: []resource.TestStep{
			{
				Config: testAccInstanceConfig_storageTypePostgres(rName, "gp2", 200),
				Check: resource.ComposeAggregateTestCheckFunc(
					testAccCheckInstanceExists(resourceName, &v),
					resource.TestCheckResourceAttr(resourceName, "allocated_storage", "200"),
					resource.TestCheckResourceAttr(resourceName, "iops", "0"),
					resource.TestCheckResourceAttr(resourceName, "storage_throughput", "0"),
					resource.TestCheckResourceAttr(resourceName, "storage_type", "gp2"),
				),
			},
			{
				ResourceName:      resourceName,
				ImportState:       true,
				ImportStateVerify: true,
				ImportStateVerifyIgnore: []string{
					"apply_immediately",
					"final_snapshot_identifier",
					"password",
					"skip_final_snapshot",
					"delete_automated_backups",
					"blue_green_update",
				},
			},
			{
				Config: testAccInstanceConfig_storageTypePostgres(rName, "gp3", 300),
				Check: resource.ComposeAggregateTestCheckFunc(
					testAccCheckInstanceExists(resourceName, &v),
					resource.TestCheckResourceAttr(resourceName, "allocated_storage", "300"),
					resource.TestCheckResourceAttr(resourceName, "iops", "3000"),
					resource.TestCheckResourceAttr(resourceName, "storage_throughput", "125"),
					resource.TestCheckResourceAttr(resourceName, "storage_type", "gp3"),
				),
			},
		},
	})
}

func testAccCheckInstanceAutomatedBackups(s *terraform.State) error {
	conn := acctest.Provider.Meta().(*conns.AWSClient).RDSConn

	for _, rs := range s.RootModule().Resources {
		if rs.Type != "aws_db_instance" {
			continue
		}

		log.Printf("[INFO] Trying to locate the DBInstance Automated Backup")
		describeOutput, err := conn.DescribeDBInstanceAutomatedBackups(
			&rds.DescribeDBInstanceAutomatedBackupsInput{
				DBInstanceIdentifier: aws.String(rs.Primary.ID),
			})
		if err != nil {
			return err
		}

		if describeOutput == nil || len(describeOutput.DBInstanceAutomatedBackups) == 0 {
			return fmt.Errorf("Automated backup for %s not found", rs.Primary.ID)
		}

		log.Printf("[INFO] Deleting automated backup for %s", rs.Primary.ID)
		_, err = conn.DeleteDBInstanceAutomatedBackup(
			&rds.DeleteDBInstanceAutomatedBackupInput{
				DbiResourceId: describeOutput.DBInstanceAutomatedBackups[0].DbiResourceId,
			})
		if err != nil {
			return err
		}
	}

	return testAccCheckInstanceDestroy(s)
}

func testAccCheckInstanceDestroy(s *terraform.State) error {
	ctx := context.Background()
	conn := acctest.Provider.Meta().(*conns.AWSClient).RDSConn

	for _, rs := range s.RootModule().Resources {
		if rs.Type != "aws_db_instance" {
			continue
		}

		_, err := tfrds.FindDBInstanceByID(ctx, conn, rs.Primary.ID)

		if tfresource.NotFound(err) {
			continue
		}

		if err != nil {
			return err
		}

		return fmt.Errorf("RDS DB Instance %s still exists", rs.Primary.ID)
	}

	return nil
}

func testAccCheckInstanceAttributes(v *rds.DBInstance) resource.TestCheckFunc {
	return func(s *terraform.State) error {
		if *v.Engine != "mysql" {
			return fmt.Errorf("bad engine: %#v", *v.Engine)
		}

		if *v.EngineVersion == "" {
			return fmt.Errorf("bad engine_version: %#v", *v.EngineVersion)
		}

		if *v.BackupRetentionPeriod != 0 {
			return fmt.Errorf("bad backup_retention_period: %#v", *v.BackupRetentionPeriod)
		}

		return nil
	}
}

func testAccCheckInstanceAttributes_MSSQL(v *rds.DBInstance, tz string) resource.TestCheckFunc {
	return func(s *terraform.State) error {
		if *v.Engine != "sqlserver-ex" {
			return fmt.Errorf("bad engine: %#v", *v.Engine)
		}

		rtz := ""
		if v.Timezone != nil {
			rtz = *v.Timezone
		}

		if tz != rtz {
			return fmt.Errorf("Expected (%s) Timezone for MSSQL test, got (%s)", tz, rtz)
		}

		return nil
	}
}

func testAccCheckInstanceDomainAttributes(domain string, v *rds.DBInstance) resource.TestCheckFunc {
	return func(s *terraform.State) error {
		for _, dm := range v.DomainMemberships {
			if *dm.FQDN != domain {
				continue
			}

			return nil
		}

		return fmt.Errorf("Domain %s not found in domain memberships", domain)
	}
}

func testAccCheckInstanceParameterApplyStatusInSync(dbInstance *rds.DBInstance) resource.TestCheckFunc {
	return func(s *terraform.State) error {
		for _, dbParameterGroup := range dbInstance.DBParameterGroups {
			parameterApplyStatus := aws.StringValue(dbParameterGroup.ParameterApplyStatus)
			if parameterApplyStatus != "in-sync" {
				id := aws.StringValue(dbInstance.DBInstanceIdentifier)
				parameterGroupName := aws.StringValue(dbParameterGroup.DBParameterGroupName)
				return fmt.Errorf("expected DB Instance (%s) Parameter Group (%s) apply status to be: \"in-sync\", got: %q", id, parameterGroupName, parameterApplyStatus)
			}
		}

		return nil
	}
}

func testAccCheckInstanceReplicaAttributes(source, replica *rds.DBInstance) resource.TestCheckFunc {
	return func(s *terraform.State) error {
		if replica.ReadReplicaSourceDBInstanceIdentifier != nil && *replica.ReadReplicaSourceDBInstanceIdentifier != *source.DBInstanceIdentifier {
			return fmt.Errorf("bad source identifier for replica, expected: '%s', got: '%s'", *source.DBInstanceIdentifier, *replica.ReadReplicaSourceDBInstanceIdentifier)
		}

		return nil
	}
}

// testAccCheckInstanceDestroyWithFinalSnapshot verifies that:
// - The DBInstance has been destroyed
// - A DBSnapshot has been produced
// - Tags have been copied to the snapshot
// The snapshot is deleted.
func testAccCheckInstanceDestroyWithFinalSnapshot(s *terraform.State) error {
	ctx := context.Background()
	conn := acctest.Provider.Meta().(*conns.AWSClient).RDSConn

	for _, rs := range s.RootModule().Resources {
		if rs.Type != "aws_db_instance" {
			continue
		}

		finalSnapshotID := rs.Primary.Attributes["final_snapshot_identifier"]
		output, err := tfrds.FindDBSnapshotByID(conn, finalSnapshotID)

		if err != nil {
			return err
		}

		tags, err := tfrds.ListTags(conn, aws.StringValue(output.DBSnapshotArn))

		if err != nil {
			return err
		}

		if _, ok := tags["Name"]; !ok {
			return fmt.Errorf("Name tag not found")
		}

		_, err = conn.DeleteDBSnapshot(&rds.DeleteDBSnapshotInput{
			DBSnapshotIdentifier: aws.String(finalSnapshotID),
		})

		if err != nil {
			return err
		}

		_, err = tfrds.FindDBInstanceByID(ctx, conn, rs.Primary.ID)

		if tfresource.NotFound(err) {
			continue
		}

		if err != nil {
			return err
		}

		return fmt.Errorf("RDS DB Instance %s still exists", rs.Primary.ID)
	}

	return nil
}

// testAccCheckInstanceDestroyWithoutFinalSnapshot verifies that:
// - The DBInstance has been destroyed
// - No DBSnapshot has been produced
func testAccCheckInstanceDestroyWithoutFinalSnapshot(s *terraform.State) error {
	ctx := context.Background()
	conn := acctest.Provider.Meta().(*conns.AWSClient).RDSConn

	for _, rs := range s.RootModule().Resources {
		if rs.Type != "aws_db_instance" {
			continue
		}

		finalSnapshotID := rs.Primary.Attributes["final_snapshot_identifier"]
		_, err := tfrds.FindDBSnapshotByID(conn, finalSnapshotID)

		if err != nil {
			if !tfresource.NotFound(err) {
				return err
			}
		} else {
			return fmt.Errorf("RDS DB Snapshot %s exists", finalSnapshotID)
		}

		_, err = tfrds.FindDBInstanceByID(ctx, conn, rs.Primary.ID)

		if tfresource.NotFound(err) {
			continue
		}

		if err != nil {
			return err
		}

		return fmt.Errorf("RDS DB Instance %s still exists", rs.Primary.ID)
	}

	return nil
}

func testAccCheckDBInstanceRecreated(i, j *rds.DBInstance) resource.TestCheckFunc {
	return func(s *terraform.State) error {
		if dbInstanceIdentityEqual(i, j) {
			return fmt.Errorf("RDS DB Instance not recreated")
		}
		return nil
	}
}

func testAccCheckDBInstanceNotRecreated(i, j *rds.DBInstance) resource.TestCheckFunc {
	return func(s *terraform.State) error {
		if !dbInstanceIdentityEqual(i, j) {
			return fmt.Errorf("RDS DB Instance recreated")
		}
		return nil
	}
}

func dbInstanceIdentityEqual(i, j *rds.DBInstance) bool {
	return dbInstanceIdentity(i) == dbInstanceIdentity(j)
}

func dbInstanceIdentity(v *rds.DBInstance) string {
	return aws.StringValue(v.DbiResourceId)
}

func testAccCheckInstanceExists(n string, v *rds.DBInstance) resource.TestCheckFunc {
	ctx := context.Background()
	return func(s *terraform.State) error {
		rs, ok := s.RootModule().Resources[n]
		if !ok {
			return fmt.Errorf("Not found: %s", n)
		}

		if rs.Primary.ID == "" {
			return fmt.Errorf("No RDS DB Instance ID is set")
		}

		conn := acctest.Provider.Meta().(*conns.AWSClient).RDSConn

		output, err := tfrds.FindDBInstanceByID(ctx, conn, rs.Primary.ID)

		if err != nil {
			return err
		}

		*v = *output

		return nil
	}
}

func testAccInstanceConfig_orderableClass(engine, license, storage, classes string) string {
	return fmt.Sprintf(`
data "aws_rds_engine_version" "default" {
  engine = %[1]q
}

data "aws_rds_orderable_db_instance" "test" {
  engine         = data.aws_rds_engine_version.default.engine
  engine_version = data.aws_rds_engine_version.default.version
  license_model  = %[2]q
  storage_type   = %[3]q

  preferred_instance_classes = [%[4]s]
}
`, engine, license, storage, classes)
}

func testAccInstanceConfig_orderableClassMySQL() string {
	return testAccInstanceConfig_orderableClass("mysql", "general-public-license", "standard", mySQLPreferredInstanceClasses)
}

func testAccInstanceConfig_orderableClassMySQLGP3() string {
	return testAccInstanceConfig_orderableClass("mysql", "general-public-license", "gp3", mySQLPreferredInstanceClasses)
}

func testAccInstanceConfig_orderableClassPostgres() string {
	return testAccInstanceConfig_orderableClass("postgres", "postgresql-license", "standard", postgresPreferredInstanceClasses)
}

func testAccInstanceConfig_orderableClassPostgresGP3() string {
	return testAccInstanceConfig_orderableClass("postgres", "postgresql-license", "gp3", postgresPreferredInstanceClasses)
}

func testAccInstanceConfig_orderableClassMariadb() string {
	return testAccInstanceConfig_orderableClass("mariadb", "general-public-license", "standard", mariaDBPreferredInstanceClasses)
}

func testAccInstanceConfig_orderableClassSQLServerEx() string {
	return testAccInstanceConfig_orderableClass("sqlserver-ex", "license-included", "standard", sqlServerPreferredInstanceClasses)
}

func testAccInstanceConfig_orderableClassSQLServerExGP3() string {
	return testAccInstanceConfig_orderableClass("sqlserver-ex", "license-included", "gp3", sqlServerPreferredInstanceClasses)
}

func testAccInstanceConfig_orderableClassSQLServerSe() string {
	return testAccInstanceConfig_orderableClass("sqlserver-se", "license-included", "standard", sqlServerSEPreferredInstanceClasses)
}

func testAccInstanceConfig_orderableClassCustomSQLServerWeb() string {
	return testAccInstanceConfig_orderableClass("custom-sqlserver-web", "", "gp2", sqlServerCustomPreferredInstanceClasses)
}

func testAccInstanceConfig_basic(rName string) string {
	return acctest.ConfigCompose(
		testAccInstanceConfig_orderableClassMySQL(),
		fmt.Sprintf(`
resource "aws_db_instance" "test" {
  identifier              = %[1]q
  allocated_storage       = 10
  backup_retention_period = 0
  engine                  = data.aws_rds_orderable_db_instance.test.engine
  engine_version          = data.aws_rds_orderable_db_instance.test.engine_version
  instance_class          = data.aws_rds_orderable_db_instance.test.instance_class
  db_name                 = "test"
  parameter_group_name    = "default.${data.aws_rds_engine_version.default.parameter_group_family}"
  skip_final_snapshot     = true
  password                = "avoid-plaintext-passwords"
  username                = "tfacctest"

  # Maintenance Window is stored in lower case in the API, though not strictly
  # documented. Terraform will downcase this to match (as opposed to throw a
  # validation error).
  maintenance_window = "Fri:09:00-Fri:09:30"
}
`, rName))
}

func testAccInstanceConfig_identifierPrefix(identifierPrefix string) string {
	return acctest.ConfigCompose(
		testAccInstanceConfig_orderableClassMySQL(),
		fmt.Sprintf(`
resource "aws_db_instance" "test" {
  identifier_prefix   = %[1]q
  allocated_storage   = 10
  engine              = data.aws_rds_orderable_db_instance.test.engine
  instance_class      = data.aws_rds_orderable_db_instance.test.instance_class
  skip_final_snapshot = true
  password            = "avoid-plaintext-passwords"
  username            = "tfacctest"
}
`, identifierPrefix))
}

func testAccInstanceConfig_identifierGenerated() string {
	return acctest.ConfigCompose(
		testAccInstanceConfig_orderableClassMySQL(), `
resource "aws_db_instance" "test" {
  allocated_storage   = 10
  engine              = data.aws_rds_orderable_db_instance.test.engine
  instance_class      = data.aws_rds_orderable_db_instance.test.instance_class
  skip_final_snapshot = true
  password            = "avoid-plaintext-passwords"
  username            = "tfacctest"
}
`)
}

func testAccInstanceConfig_tags1(rName, tagKey1, tagValue1 string) string {
	return acctest.ConfigCompose(
		testAccInstanceConfig_orderableClassMySQL(),
		fmt.Sprintf(`
resource "aws_db_instance" "test" {
  identifier              = %[1]q
  allocated_storage       = 10
  backup_retention_period = 0
  engine                  = data.aws_rds_orderable_db_instance.test.engine
  engine_version          = data.aws_rds_orderable_db_instance.test.engine_version
  instance_class          = data.aws_rds_orderable_db_instance.test.instance_class
  db_name                 = "test"
  parameter_group_name    = "default.${data.aws_rds_engine_version.default.parameter_group_family}"
  skip_final_snapshot     = true
  password                = "avoid-plaintext-passwords"
  username                = "tfacctest"

  # Maintenance Window is stored in lower case in the API, though not strictly
  # documented. Terraform will downcase this to match (as opposed to throw a
  # validation error).
  maintenance_window = "Fri:09:00-Fri:09:30"

  tags = {
    %[2]q = %[3]q
  }
}
`, rName, tagKey1, tagValue1))
}

func testAccInstanceConfig_tags2(rName, tagKey1, tagValue1, tagKey2, tagValue2 string) string {
	return acctest.ConfigCompose(
		testAccInstanceConfig_orderableClassMySQL(),
		fmt.Sprintf(`
resource "aws_db_instance" "test" {
  identifier              = %[1]q
  allocated_storage       = 10
  backup_retention_period = 0
  engine                  = data.aws_rds_orderable_db_instance.test.engine
  engine_version          = data.aws_rds_orderable_db_instance.test.engine_version
  instance_class          = data.aws_rds_orderable_db_instance.test.instance_class
  db_name                 = "test"
  parameter_group_name    = "default.${data.aws_rds_engine_version.default.parameter_group_family}"
  skip_final_snapshot     = true
  password                = "avoid-plaintext-passwords"
  username                = "tfacctest"

  # Maintenance Window is stored in lower case in the API, though not strictly
  # documented. Terraform will downcase this to match (as opposed to throw a
  # validation error).
  maintenance_window = "Fri:09:00-Fri:09:30"

  tags = {
    %[2]q = %[3]q
    %[4]q = %[5]q
  }
}
`, rName, tagKey1, tagValue1, tagKey2, tagValue2))
}

func testAccInstanceConfig_nameDeprecated(rName string) string {
	return acctest.ConfigCompose(
		testAccInstanceConfig_orderableClassMySQL(),
		fmt.Sprintf(`
resource "aws_db_instance" "test" {
  identifier              = %[1]q
  allocated_storage       = 10
  backup_retention_period = 0
  engine                  = data.aws_rds_orderable_db_instance.test.engine
  engine_version          = data.aws_rds_orderable_db_instance.test.engine_version
  instance_class          = data.aws_rds_orderable_db_instance.test.instance_class
  name                    = "test" # deprecated
  parameter_group_name    = "default.${data.aws_rds_engine_version.default.parameter_group_family}"
  skip_final_snapshot     = true
  password                = "avoid-plaintext-passwords"
  username                = "tfacctest"

  # Maintenance Window is stored in lower case in the API, though not strictly
  # documented. Terraform will downcase this to match (as opposed to throw a
  # validation error).
  maintenance_window = "Fri:09:00-Fri:09:30"
}
`, rName))
}

func testAccInstanceConfig_majorVersionOnly(rName string) string {
	return acctest.ConfigCompose(
		testAccInstanceConfig_orderableClassMySQL(),
		fmt.Sprintf(`
resource "aws_db_instance" "test" {
  identifier              = %[1]q
  allocated_storage       = 10
  backup_retention_period = 0
  engine                  = data.aws_rds_engine_version.default.engine
  engine_version          = regex("^\\d+\\.\\d+", data.aws_rds_engine_version.default.version)
  instance_class          = data.aws_rds_orderable_db_instance.test.instance_class
  db_name                 = "test"
  parameter_group_name    = "default.${data.aws_rds_engine_version.default.parameter_group_family}"
  skip_final_snapshot     = true
  password                = "avoid-plaintext-passwords"
  username                = "tfacctest"

  # Maintenance Window is stored in lower case in the API, though not strictly
  # documented. Terraform will downcase this to match (as opposed to throw a
  # validation error).
  maintenance_window = "Fri:09:00-Fri:09:30"
}
`, rName))
}

func testAccInstanceConfig_kmsKeyID(rName string) string {
	return acctest.ConfigCompose(
		testAccInstanceConfig_orderableClassMySQL(),
		fmt.Sprintf(`
resource "aws_kms_key" "test" {
  description = %[1]q

  policy = <<POLICY
{
  "Version": "2012-10-17",
  "Id": "kms-tf-1",
  "Statement": [
    {
      "Sid": "Enable IAM User Permissions",
      "Effect": "Allow",
      "Principal": {
        "AWS": "*"
      },
      "Action": "kms:*",
      "Resource": "*"
    }
  ]
}
POLICY
}

resource "aws_db_instance" "test" {
  identifier              = %[1]q
  allocated_storage       = 10
  backup_retention_period = 0
  engine                  = data.aws_rds_orderable_db_instance.test.engine
  engine_version          = data.aws_rds_orderable_db_instance.test.engine_version
  instance_class          = data.aws_rds_orderable_db_instance.test.instance_class
  kms_key_id              = aws_kms_key.test.arn
  db_name                 = "test"
  parameter_group_name    = "default.${data.aws_rds_engine_version.default.parameter_group_family}"
  skip_final_snapshot     = true
  storage_encrypted       = true
  password                = "avoid-plaintext-passwords"
  username                = "tfacctest"

  # Maintenance Window is stored in lower case in the API, though not strictly
  # documented. Terraform will downcase this to match (as opposed to throw a
  # validation error).
  maintenance_window = "Fri:09:00-Fri:09:30"
}
`, rName, mySQLPreferredInstanceClasses))
}

func testAccInstanceConfig_subnetGroup(rName string) string {
	return acctest.ConfigCompose(
		testAccInstanceConfig_orderableClassMySQL(),
		acctest.ConfigVPCWithSubnets(rName, 2),
		fmt.Sprintf(`
resource "aws_db_subnet_group" "test" {
  name       = %[1]q
  subnet_ids = aws_subnet.test[*].id
}

resource "aws_db_instance" "test" {
  identifier           = %[1]q
  engine               = data.aws_rds_orderable_db_instance.test.engine
  engine_version       = data.aws_rds_orderable_db_instance.test.engine_version
  instance_class       = data.aws_rds_orderable_db_instance.test.instance_class
  db_name              = "test"
  password             = "avoid-plaintext-passwords"
  username             = "tfacctest"
  parameter_group_name = "default.${data.aws_rds_engine_version.default.parameter_group_family}"
  db_subnet_group_name = aws_db_subnet_group.test.name
  port                 = 3305
  allocated_storage    = 10
  skip_final_snapshot  = true

  backup_retention_period = 0
  apply_immediately       = true
}
`, rName))
}

func testAccInstanceConfig_subnetGroupUpdated(rName string) string {
	return acctest.ConfigCompose(
		testAccInstanceConfig_orderableClassMySQL(),
		acctest.ConfigVPCWithSubnets(rName, 2),
		fmt.Sprintf(`
resource "aws_db_subnet_group" "test" {
  name       = %[1]q
  subnet_ids = aws_subnet.test[*].id
}

resource "aws_vpc" "test2" {
  cidr_block = "10.1.0.0/16"

  tags = {
    Name = %[1]q
  }
}

resource "aws_subnet" "test2" {
  count = 2

  vpc_id            = aws_vpc.test2.id
  availability_zone = data.aws_availability_zones.available.names[count.index]
  cidr_block        = cidrsubnet(aws_vpc.test2.cidr_block, 8, count.index)

  tags = {
    Name = %[1]q
  }
}

resource "aws_db_subnet_group" "test2" {
  name       = "%[1]s-2"
  subnet_ids = aws_subnet.test2[*].id
}

resource "aws_db_instance" "test" {
  identifier           = %[1]q
  engine               = data.aws_rds_orderable_db_instance.test.engine
  engine_version       = data.aws_rds_orderable_db_instance.test.engine_version
  instance_class       = data.aws_rds_orderable_db_instance.test.instance_class
  db_name              = "test"
  password             = "avoid-plaintext-passwords"
  username             = "tfacctest"
  parameter_group_name = "default.${data.aws_rds_engine_version.default.parameter_group_family}"
  db_subnet_group_name = aws_db_subnet_group.test2.name
  port                 = 3305
  allocated_storage    = 10
  skip_final_snapshot  = true

  backup_retention_period = 0
  apply_immediately       = true

  depends_on = [aws_db_subnet_group.test]
}
`, rName))
}

func testAccInstanceConfig_networkType(rName string, networkType string) string {
	return acctest.ConfigCompose(
		testAccInstanceConfig_orderableClassMySQL(),
		acctest.ConfigVPCWithSubnetsIPv6(rName, 2),
		fmt.Sprintf(`
resource "aws_db_subnet_group" "test" {
  name       = %[1]q
  subnet_ids = aws_subnet.test[*].id
}

resource "aws_db_instance" "test" {
  allocated_storage       = 5
  backup_retention_period = 1
  db_subnet_group_name    = aws_db_subnet_group.test.name
  engine                  = data.aws_rds_orderable_db_instance.test.engine
  identifier              = %[1]q
  instance_class          = data.aws_rds_orderable_db_instance.test.instance_class
  password                = "avoid-plaintext-passwords"
  username                = "tfacctest"
  skip_final_snapshot     = true
  network_type            = %[2]q
  apply_immediately       = true
}
`, rName, networkType))
}

func testAccInstanceConfig_optionGroup(rName string) string {
	return acctest.ConfigCompose(
		testAccInstanceConfig_orderableClassMySQL(),
		fmt.Sprintf(`
resource "aws_db_option_group" "test" {
  engine_name              = data.aws_rds_orderable_db_instance.test.engine
  major_engine_version     = regex("^\\d+\\.\\d+", data.aws_rds_engine_version.default.version)
  name                     = %[1]q
  option_group_description = "Test option group for terraform"
}

resource "aws_db_instance" "test" {
  allocated_storage   = 10
  engine              = aws_db_option_group.test.engine_name
  engine_version      = aws_db_option_group.test.major_engine_version
  identifier          = %[1]q
  instance_class      = data.aws_rds_orderable_db_instance.test.instance_class
  db_name             = "test"
  option_group_name   = aws_db_option_group.test.name
  skip_final_snapshot = true
  password            = "avoid-plaintext-passwords"
  username            = "tfacctest"
}
`, rName))
}

func testAccInstanceConfig_caCertificateID(rName string) string {
	return acctest.ConfigCompose(testAccInstanceConfig_orderableClassMySQL(), fmt.Sprintf(`
data "aws_rds_certificate" "latest" {
  latest_valid_till = true
}

resource "aws_db_instance" "test" {
  identifier          = %[1]q
  allocated_storage   = 10
  apply_immediately   = true
  ca_cert_identifier  = data.aws_rds_certificate.latest.id
  engine              = data.aws_rds_orderable_db_instance.test.engine
  instance_class      = data.aws_rds_orderable_db_instance.test.instance_class
  db_name             = "test"
  skip_final_snapshot = true
  password            = "avoid-plaintext-passwords"
  username            = "tfacctest"
}
`, rName))
}

func testAccInstanceConfig_iamAuth(rName string) string {
	return fmt.Sprintf(`
data "aws_rds_engine_version" "default" {
  engine = "mysql"
}

data "aws_rds_orderable_db_instance" "test" {
  engine                     = data.aws_rds_engine_version.default.engine
  engine_version             = data.aws_rds_engine_version.default.version
  license_model              = "general-public-license"
  storage_type               = "standard"
  preferred_instance_classes = [%[1]s]

  supports_iam_database_authentication = true
}

resource "aws_db_instance" "test" {
  identifier                          = %[2]q
  allocated_storage                   = 10
  engine                              = data.aws_rds_engine_version.default.engine
  engine_version                      = data.aws_rds_engine_version.default.version
  instance_class                      = data.aws_rds_orderable_db_instance.test.instance_class
  db_name                             = "test"
  password                            = "avoid-plaintext-passwords"
  username                            = "tfacctest"
  backup_retention_period             = 0
  skip_final_snapshot                 = true
  parameter_group_name                = "default.${data.aws_rds_engine_version.default.parameter_group_family}"
  iam_database_authentication_enabled = true
}
`, mySQLPreferredInstanceClasses, rName)
}

func testAccInstanceConfig_FinalSnapshotID_skipFinalSnapshot(rName string) string {
	return acctest.ConfigCompose(testAccInstanceConfig_orderableClassMySQL(), fmt.Sprintf(`
resource "aws_db_instance" "test" {
  identifier = %[1]q

  allocated_storage       = 5
  engine                  = data.aws_rds_orderable_db_instance.test.engine
  engine_version          = data.aws_rds_orderable_db_instance.test.engine_version
  instance_class          = data.aws_rds_orderable_db_instance.test.instance_class
  db_name                 = "test"
  password                = "avoid-plaintext-passwords"
  username                = "tfacctest"
  backup_retention_period = 1

  parameter_group_name = "default.${data.aws_rds_engine_version.default.parameter_group_family}"

  skip_final_snapshot       = true
  final_snapshot_identifier = %[1]q
}
`, rName))
}

func testAccInstanceConfig_baseS3Import(rName string) string { //nolint:unused // This function is used in a skipped acceptance test
	return acctest.ConfigCompose(
		testAccInstanceConfig_baseVPC(rName),
		fmt.Sprintf(`
resource "aws_s3_bucket" "test" {
  bucket = %[1]q
}

resource "aws_s3_object" "test" {
  bucket = aws_s3_bucket.test.id
  key    = "%[1]s/mysql-5-6-xtrabackup.tar.gz"
  source = "./testdata/mysql-5-6-xtrabackup.tar.gz"
  etag   = filemd5("./testdata/mysql-5-6-xtrabackup.tar.gz")
}

data "aws_partition" "current" {}

resource "aws_iam_role" "test" {
  name = %[1]q

  assume_role_policy = <<EOF
{
  "Version": "2012-10-17",
  "Statement": [
    {
      "Sid": "",
      "Effect": "Allow",
      "Principal": {
        "Service": "rds.${data.aws_partition.current.dns_suffix}"
      },
      "Action": "sts:AssumeRole"
    }
  ]
}
EOF
}

resource "aws_iam_policy" "test" {
  name = %[1]q

  policy = <<POLICY
{
  "Version": "2012-10-17",
  "Statement": [
    {
      "Effect": "Allow",
      "Action": [
        "s3:*"
      ],
      "Resource": [
        "${aws_s3_bucket.test.arn}",
        "${aws_s3_bucket.test.arn}/*"
      ]
    }
  ]
}
POLICY
}

resource "aws_iam_policy_attachment" "test" {
  name = %[1]q

  roles = [
    aws_iam_role.test.name,
  ]

  policy_arn = aws_iam_policy.test.arn
}

data "aws_rds_engine_version" "default" {
  engine = "mysql"
}

data "aws_rds_orderable_db_instance" "test" {
  engine         = data.aws_rds_engine_version.default.engine
  engine_version = data.aws_rds_engine_version.default.version
  license_model  = "general-public-license"
  storage_type   = "standard"

  # instance class db.t2.micro is not supported for restoring from S3
  preferred_instance_classes = ["db.t3.small", "db.t2.small", "db.t2.medium", "db.t3.medium"]
}
`, rName))
}

func testAccInstanceConfig_S3Import_basic(rName string) string { //nolint:unused // This function is used in a skipped acceptance test
	return acctest.ConfigCompose(
		testAccInstanceConfig_baseS3Import(rName),
		fmt.Sprintf(`
resource "aws_db_instance" "test" {
  identifier = %[1]q

  allocated_storage          = 5
  engine                     = data.aws_rds_engine_version.default.engine
  engine_version             = data.aws_rds_engine_version.default.version
  auto_minor_version_upgrade = true
  instance_class             = data.aws_rds_orderable_db_instance.test.instance_class
  db_name                    = "test"
  password                   = "avoid-plaintext-passwords"
  username                   = "tfacctest"
  backup_retention_period    = 0

  parameter_group_name = "default.${data.aws_rds_engine_version.default.parameter_group_family}"
  skip_final_snapshot  = true
  multi_az             = false
  db_subnet_group_name = aws_db_subnet_group.test.id

  s3_import {
    source_engine         = data.aws_rds_orderable_db_instance.test.engine
    source_engine_version = "5.6" # leave at 5.6 until someone makes a new testdata restore file

    bucket_name    = aws_s3_bucket.test.bucket
    bucket_prefix  = %[1]q
    ingestion_role = aws_iam_role.test.arn
  }
}
`, rName))
}

func testAccInstanceConfig_finalSnapshotID(rName1, rName2 string) string {
	return acctest.ConfigCompose(testAccInstanceConfig_orderableClassMySQL(), fmt.Sprintf(`
resource "aws_db_instance" "test" {
  identifier = %[1]q

  allocated_storage       = 5
  engine                  = data.aws_rds_orderable_db_instance.test.engine
  engine_version          = data.aws_rds_orderable_db_instance.test.engine_version
  instance_class          = data.aws_rds_orderable_db_instance.test.instance_class
  db_name                 = "test"
  password                = "avoid-plaintext-passwords"
  username                = "tfacctest"
  backup_retention_period = 1

  parameter_group_name = "default.${data.aws_rds_engine_version.default.parameter_group_family}"

  copy_tags_to_snapshot     = true
  final_snapshot_identifier = %[2]q

  tags = {
    Name = %[1]q
  }
}
`, rName1, rName2))
}

func testAccInstanceConfig_monitoringInterval(rName string, monitoringInterval int) string {
	return fmt.Sprintf(`
data "aws_partition" "current" {}

resource "aws_iam_role" "test" {
  name = %[1]q

  assume_role_policy = <<EOF
{
  "Version": "2012-10-17",
  "Statement": [
    {
      "Sid": "",
      "Effect": "Allow",
      "Principal": {
        "Service": "monitoring.rds.${data.aws_partition.current.dns_suffix}"
      },
      "Action": "sts:AssumeRole"
    }
  ]
}
EOF
}

resource "aws_iam_role_policy_attachment" "test" {
  policy_arn = "arn:${data.aws_partition.current.partition}:iam::aws:policy/service-role/AmazonRDSEnhancedMonitoringRole"
  role       = aws_iam_role.test.name
}

data "aws_rds_engine_version" "default" {
  engine = "mysql"
}

data "aws_rds_orderable_db_instance" "test" {
  engine                     = data.aws_rds_engine_version.default.engine
  engine_version             = data.aws_rds_engine_version.default.version
  license_model              = "general-public-license"
  storage_type               = "standard"
  preferred_instance_classes = ["db.t3.small", "db.t2.small", "db.t2.medium"]

  supports_enhanced_monitoring = true
}

resource "aws_db_instance" "test" {
  depends_on = [aws_iam_role_policy_attachment.test]

  allocated_storage   = 5
  engine              = data.aws_rds_engine_version.default.engine
  engine_version      = data.aws_rds_engine_version.default.version
  identifier          = %[1]q
  instance_class      = data.aws_rds_orderable_db_instance.test.instance_class
  monitoring_interval = %[2]d
  monitoring_role_arn = aws_iam_role.test.arn
  db_name             = "baz"
  password            = "barbarbarbar"
  skip_final_snapshot = true
  username            = "foo"
}
`, rName, monitoringInterval)
}

func testAccInstanceConfig_monitoringRoleARNRemoved(rName string) string {
	return fmt.Sprintf(`
data "aws_rds_engine_version" "default" {
  engine = "mysql"
}

data "aws_rds_orderable_db_instance" "test" {
  engine                     = data.aws_rds_engine_version.default.engine
  engine_version             = data.aws_rds_engine_version.default.version
  license_model              = "general-public-license"
  storage_type               = "standard"
  preferred_instance_classes = ["db.t3.small", "db.t2.small", "db.t2.medium"]

  supports_enhanced_monitoring = true
}

resource "aws_db_instance" "test" {
  allocated_storage   = 5
  engine              = data.aws_rds_engine_version.default.engine
  engine_version      = data.aws_rds_engine_version.default.version
  identifier          = %[1]q
  instance_class      = data.aws_rds_orderable_db_instance.test.instance_class
  db_name             = "baz"
  password            = "barbarbarbar"
  skip_final_snapshot = true
  username            = "foo"
}
`, rName)
}

func testAccInstanceConfig_monitoringRoleARN(rName string) string {
	return fmt.Sprintf(`
data "aws_partition" "current" {}

resource "aws_iam_role" "test" {
  name = %[1]q

  assume_role_policy = <<EOF
{
  "Version": "2012-10-17",
  "Statement": [
    {
      "Sid": "",
      "Effect": "Allow",
      "Principal": {
        "Service": "monitoring.rds.${data.aws_partition.current.dns_suffix}"
      },
      "Action": "sts:AssumeRole"
    }
  ]
}
EOF
}

resource "aws_iam_role_policy_attachment" "test" {
  policy_arn = "arn:${data.aws_partition.current.partition}:iam::aws:policy/service-role/AmazonRDSEnhancedMonitoringRole"
  role       = aws_iam_role.test.name
}

data "aws_rds_engine_version" "default" {
  engine = "mysql"
}

data "aws_rds_orderable_db_instance" "test" {
  engine                     = data.aws_rds_engine_version.default.engine
  engine_version             = data.aws_rds_engine_version.default.version
  license_model              = "general-public-license"
  storage_type               = "standard"
  preferred_instance_classes = ["db.t3.small", "db.t2.small", "db.t2.medium"]

  supports_enhanced_monitoring = true
}

resource "aws_db_instance" "test" {
  depends_on = [aws_iam_role_policy_attachment.test]

  allocated_storage   = 5
  engine              = data.aws_rds_engine_version.default.engine
  engine_version      = data.aws_rds_engine_version.default.version
  identifier          = %[1]q
  instance_class      = data.aws_rds_orderable_db_instance.test.instance_class
  monitoring_interval = 5
  monitoring_role_arn = aws_iam_role.test.arn
  db_name             = "baz"
  password            = "barbarbarbar"
  skip_final_snapshot = true
  username            = "foo"
}
`, rName)
}

func testAccInstanceConfig_baseForPITR(rName string) string {
	return acctest.ConfigCompose(testAccInstanceConfig_orderableClassMySQL(), fmt.Sprintf(`
resource "aws_db_instance" "test" {
  identifier              = %[1]q
  allocated_storage       = 10
  backup_retention_period = 1
  engine                  = data.aws_rds_orderable_db_instance.test.engine
  engine_version          = data.aws_rds_orderable_db_instance.test.engine_version
  instance_class          = data.aws_rds_orderable_db_instance.test.instance_class
  db_name                 = "baz"
  parameter_group_name    = "default.${data.aws_rds_engine_version.default.parameter_group_family}"
  password                = "barbarbarbar"
  skip_final_snapshot     = true
  username                = "foo"
}
`, rName))
}

func testAccInstanceConfig_RestoreToPointInTime_sourceID(rName string) string {
	return acctest.ConfigCompose(
		testAccInstanceConfig_baseForPITR(rName),
		fmt.Sprintf(`
resource "aws_db_instance" "restore" {
  identifier     = "%[1]s-restore"
  instance_class = aws_db_instance.test.instance_class
  restore_to_point_in_time {
    source_db_instance_identifier = aws_db_instance.test.identifier
    use_latest_restorable_time    = true
  }
  skip_final_snapshot = true
}
`, rName))
}

func testAccInstanceConfig_RestoreToPointInTime_sourceResourceID(rName string) string {
	return acctest.ConfigCompose(
		testAccInstanceConfig_baseForPITR(rName),
		fmt.Sprintf(`
resource "aws_db_instance" "restore" {
  identifier     = "%[1]s-restore"
  instance_class = aws_db_instance.test.instance_class
  restore_to_point_in_time {
    source_dbi_resource_id     = aws_db_instance.test.resource_id
    use_latest_restorable_time = true
  }
  skip_final_snapshot = true
}
`, rName))
}

func testAccInstanceConfig_RestoreToPointInTime_monitoring(rName string, monitoringInterval int) string {
	return acctest.ConfigCompose(
		testAccInstanceConfig_baseForPITR(rName),
		testAccInstanceConfig_baseMonitoringRole(rName),
		fmt.Sprintf(`
resource "aws_db_instance" "restore" {
  identifier          = "%[1]s-restore"
  instance_class      = aws_db_instance.test.instance_class
  monitoring_interval = %[2]d
  monitoring_role_arn = aws_iam_role.test.arn

  restore_to_point_in_time {
    source_dbi_resource_id     = aws_db_instance.test.resource_id
    use_latest_restorable_time = true
  }

  skip_final_snapshot = true
}
`, rName, monitoringInterval))
}

func testAccInstanceConfig_iopsUpdate(rName string, iops int) string {
	return fmt.Sprintf(`
data "aws_rds_engine_version" "default" {
  engine = "mysql"
}

data "aws_rds_orderable_db_instance" "test" {
  engine                     = data.aws_rds_engine_version.default.engine
  engine_version             = data.aws_rds_engine_version.default.version
  license_model              = "general-public-license"
  preferred_instance_classes = ["db.t3.micro", "db.t2.micro", "db.t2.medium"]

  storage_type  = "io1"
  supports_iops = true
}

resource "aws_db_instance" "test" {
  identifier           = %[1]q
  engine               = data.aws_rds_engine_version.default.engine
  engine_version       = data.aws_rds_engine_version.default.version
  instance_class       = data.aws_rds_orderable_db_instance.test.instance_class
  db_name              = "test"
  password             = "avoid-plaintext-passwords"
  username             = "tfacctest"
  parameter_group_name = "default.${data.aws_rds_engine_version.default.parameter_group_family}"
  skip_final_snapshot  = true

  apply_immediately = true

  storage_type      = data.aws_rds_orderable_db_instance.test.storage_type
  allocated_storage = 200
  iops              = %[2]d
}
`, rName, iops)
}

func testAccInstanceConfig_mySQLPort(rName string) string {
	return acctest.ConfigCompose(
		testAccInstanceConfig_orderableClassMySQL(),
		fmt.Sprintf(`
resource "aws_db_instance" "test" {
  identifier           = %[1]q
  engine               = data.aws_rds_orderable_db_instance.test.engine
  engine_version       = data.aws_rds_orderable_db_instance.test.engine_version
  instance_class       = data.aws_rds_orderable_db_instance.test.instance_class
  db_name              = "test"
  password             = "avoid-plaintext-passwords"
  username             = "tfacctest"
  parameter_group_name = "default.${data.aws_rds_engine_version.default.parameter_group_family}"
  port                 = 3306
  allocated_storage    = 10
  skip_final_snapshot  = true

  apply_immediately = true
}
`, rName))
}

func testAccInstanceConfig_updateMySQLPort(rName string) string {
	return acctest.ConfigCompose(
		testAccInstanceConfig_orderableClassMySQL(),
		fmt.Sprintf(`
resource "aws_db_instance" "test" {
  identifier           = %[1]q
  engine               = data.aws_rds_orderable_db_instance.test.engine
  engine_version       = data.aws_rds_orderable_db_instance.test.engine_version
  instance_class       = data.aws_rds_orderable_db_instance.test.instance_class
  db_name              = "test"
  password             = "avoid-plaintext-passwords"
  username             = "tfacctest"
  parameter_group_name = "default.${data.aws_rds_engine_version.default.parameter_group_family}"
  port                 = 3305
  allocated_storage    = 10
  skip_final_snapshot  = true

  apply_immediately = true
}
`, rName))
}

func testAccInstanceConfig_MSSQL_timezone(rName string) string {
	return acctest.ConfigCompose(
		testAccInstanceConfig_orderableClassSQLServerEx(),
		testAccInstanceConfig_baseVPC(rName),
		fmt.Sprintf(`
resource "aws_db_instance" "test" {
  allocated_storage       = 20
  backup_retention_period = 0
  db_subnet_group_name    = aws_db_subnet_group.test.name
  engine                  = data.aws_rds_orderable_db_instance.test.engine
  engine_version          = data.aws_rds_orderable_db_instance.test.engine_version
  identifier              = %[1]q
  instance_class          = data.aws_rds_orderable_db_instance.test.instance_class
  skip_final_snapshot     = true
  password                = "avoid-plaintext-passwords"
  username                = "tfacctest"
  vpc_security_group_ids  = [aws_security_group.test.id]
}

resource "aws_security_group" "test" {
  name   = %[1]q
  vpc_id = aws_vpc.test.id

  tags = {
    Name = %[1]q
  }
}

resource "aws_security_group_rule" "test" {
  type        = "egress"
  from_port   = 0
  to_port     = 0
  protocol    = "-1"
  cidr_blocks = ["0.0.0.0/0"]

  security_group_id = aws_security_group.test.id
}
`, rName))
}

func testAccInstanceConfig_MSSQL_timezone_AKST(rName string) string {
	return acctest.ConfigCompose(
		testAccInstanceConfig_orderableClassSQLServerEx(),
		testAccInstanceConfig_baseVPC(rName),
		fmt.Sprintf(`
resource "aws_db_instance" "test" {
  allocated_storage       = 20
  backup_retention_period = 0
  db_subnet_group_name    = aws_db_subnet_group.test.name
  engine                  = data.aws_rds_orderable_db_instance.test.engine
  engine_version          = data.aws_rds_orderable_db_instance.test.engine_version
  identifier              = %[1]q
  instance_class          = data.aws_rds_orderable_db_instance.test.instance_class
  skip_final_snapshot     = true
  timezone                = "Alaskan Standard Time"
  password                = "avoid-plaintext-passwords"
  username                = "tfacctest"
  vpc_security_group_ids  = [aws_security_group.test.id]
}

resource "aws_security_group" "test" {
  name   = %[1]q
  vpc_id = aws_vpc.test.id

  tags = {
    Name = %[1]q
  }
}

resource "aws_security_group_rule" "test" {
  type        = "egress"
  from_port   = 0
  to_port     = 0
  protocol    = "-1"
  cidr_blocks = ["0.0.0.0/0"]

  security_group_id = aws_security_group.test.id
}
`, rName))
}

func testAccInstanceConfig_ServiceRole(rName string) string {
	return fmt.Sprintf(`
resource "aws_iam_role" "role" {
  name = %[1]q

  assume_role_policy = <<EOF
{
	"Version": "2012-10-17",
	"Statement": [
		{
		"Action": "sts:AssumeRole",
		"Principal": {
			"Service": "rds.${data.aws_partition.current.dns_suffix}"
		},
		"Effect": "Allow",
		"Sid": ""
		}
	]
}
EOF
}

resource "aws_iam_role_policy_attachment" "attatch-policy" {
  role       = aws_iam_role.role.name
  policy_arn = "arn:${data.aws_partition.current.partition}:iam::aws:policy/service-role/AmazonRDSDirectoryServiceAccess"
}
`, rName)
}

func testAccInstanceConfig_baseVPC(rName string) string {
	return acctest.ConfigCompose(acctest.ConfigVPCWithSubnets(rName, 2), fmt.Sprintf(`
resource "aws_db_subnet_group" "test" {
  name = %[1]q

  subnet_ids = aws_subnet.test[*].id
}
`, rName))
}

func testAccInstanceConfig_baseMSSQLDomain(rName, domain string) string {
	return acctest.ConfigCompose(
		testAccInstanceConfig_orderableClassSQLServerEx(),
		testAccInstanceConfig_baseVPC(rName),
		testAccInstanceConfig_ServiceRole(rName),
		fmt.Sprintf(`
resource "aws_security_group" "test" {
  name   = %[1]q
  vpc_id = aws_vpc.test.id

  tags = {
    Name = %[1]q
  }
}

resource "aws_security_group_rule" "test" {
  type        = "egress"
  from_port   = 0
  to_port     = 0
  protocol    = "-1"
  cidr_blocks = ["0.0.0.0/0"]

  security_group_id = aws_security_group.test.id
}

resource "aws_directory_service_directory" "directory" {
  name     = %[2]q
  password = "SuperSecretPassw0rd"
  type     = "MicrosoftAD"
  edition  = "Standard"

  vpc_settings {
    vpc_id     = aws_vpc.test.id
    subnet_ids = aws_subnet.test[*].id
  }
}

data "aws_partition" "current" {}
`, rName, domain))
}

func testAccInstanceConfig_mssqlDomain(rName, domain1, domain2 string) string {
	return acctest.ConfigCompose(
		testAccInstanceConfig_baseMSSQLDomain(rName, domain1),
		fmt.Sprintf(`
resource "aws_db_instance" "test" {
  allocated_storage       = 20
  backup_retention_period = 0
  db_subnet_group_name    = aws_db_subnet_group.test.name
  engine                  = data.aws_rds_orderable_db_instance.test.engine
  engine_version          = data.aws_rds_orderable_db_instance.test.engine_version
  identifier              = %[1]q
  instance_class          = data.aws_rds_orderable_db_instance.test.instance_class
  skip_final_snapshot     = true
  password                = "avoid-plaintext-passwords"
  username                = "tfacctest"
  vpc_security_group_ids  = [aws_security_group.test.id]

  domain               = aws_directory_service_directory.directory.id
  domain_iam_role_name = aws_iam_role.role.name
}

resource "aws_directory_service_directory" "directory-2" {
  name     = %[2]q
  password = "SuperSecretPassw0rd"
  type     = "MicrosoftAD"
  edition  = "Standard"

  vpc_settings {
    vpc_id     = aws_vpc.test.id
    subnet_ids = aws_subnet.test[*].id
  }
}
`, rName, domain2))
}

func testAccInstanceConfig_mssqlUpdateDomain(rName, domain1, domain2 string) string {
	return acctest.ConfigCompose(
		testAccInstanceConfig_baseMSSQLDomain(rName, domain1),
		fmt.Sprintf(`
resource "aws_db_instance" "test" {
  allocated_storage       = 20
  apply_immediately       = true
  backup_retention_period = 0
  db_subnet_group_name    = aws_db_subnet_group.test.name
  engine                  = data.aws_rds_orderable_db_instance.test.engine
  engine_version          = data.aws_rds_orderable_db_instance.test.engine_version
  identifier              = %[1]q
  instance_class          = data.aws_rds_orderable_db_instance.test.instance_class
  skip_final_snapshot     = true
  password                = "avoid-plaintext-passwords"
  username                = "tfacctest"
  vpc_security_group_ids  = [aws_security_group.test.id]

  domain               = aws_directory_service_directory.directory-2.id
  domain_iam_role_name = aws_iam_role.role.name
}

resource "aws_directory_service_directory" "directory-2" {
  name     = %[2]q
  password = "SuperSecretPassw0rd"
  type     = "MicrosoftAD"
  edition  = "Standard"

  vpc_settings {
    vpc_id     = aws_vpc.test.id
    subnet_ids = aws_subnet.test[*].id
  }
}
`, rName, domain2))
}

func testAccInstanceConfig_mssqlDomainSnapshotRestore(rName, domain string) string {
	return acctest.ConfigCompose(
		testAccInstanceConfig_baseMSSQLDomain(rName, domain),
		fmt.Sprintf(`
resource "aws_db_instance" "origin" {
  allocated_storage   = 20
  engine              = data.aws_rds_orderable_db_instance.test.engine
  engine_version      = data.aws_rds_orderable_db_instance.test.engine_version
  identifier          = %[1]q
  instance_class      = data.aws_rds_orderable_db_instance.test.instance_class
  skip_final_snapshot = true
  password            = "avoid-plaintext-passwords"
  username            = "tfacctest"
}

resource "aws_db_snapshot" "origin" {
  db_instance_identifier = aws_db_instance.origin.id
  db_snapshot_identifier = %[1]q
}

resource "aws_db_instance" "test" {
  allocated_storage       = 20
  apply_immediately       = true
  backup_retention_period = 0
  db_subnet_group_name    = aws_db_subnet_group.test.name
  engine                  = aws_db_instance.origin.engine
  engine_version          = aws_db_instance.origin.engine_version
  identifier              = "%[1]s-restore"
  instance_class          = aws_db_instance.origin.instance_class
  skip_final_snapshot     = true
  password                = "avoid-plaintext-passwords"
  username                = "tfacctest"
  vpc_security_group_ids  = [aws_security_group.test.id]

  domain               = aws_directory_service_directory.directory.id
  domain_iam_role_name = aws_iam_role.role.name

  snapshot_identifier = aws_db_snapshot.origin.id
}
`, rName))
}

func testAccInstanceConfig_mySQLSnapshotRestoreEngineVersion(rName string) string {
	return acctest.ConfigCompose(
		testAccInstanceConfig_orderableClassMySQL(),
		testAccInstanceConfig_baseVPC(rName),
		fmt.Sprintf(`
resource "aws_db_instance" "test" {
  allocated_storage   = 20
  engine              = data.aws_rds_engine_version.default.engine
  engine_version      = "8.0.25" # test is from older to newer version, update when restore from this to current default version is incompatible
  identifier          = %[1]q
  instance_class      = data.aws_rds_orderable_db_instance.test.instance_class
  skip_final_snapshot = true
  password            = "avoid-plaintext-passwords"
  username            = "tfacctest"
}

resource "aws_db_snapshot" "test" {
  db_instance_identifier = aws_db_instance.test.id
  db_snapshot_identifier = %[1]q
}

resource "aws_db_instance" "restore" {
  allocated_storage       = 20
  apply_immediately       = true
  backup_retention_period = 0
  db_subnet_group_name    = aws_db_subnet_group.test.name
  engine                  = data.aws_rds_engine_version.default.engine
  engine_version          = data.aws_rds_engine_version.default.version
  identifier              = "%[1]s-restore"
  instance_class          = data.aws_rds_orderable_db_instance.test.instance_class
  skip_final_snapshot     = true
  snapshot_identifier     = aws_db_snapshot.test.id
  password                = "avoid-plaintext-passwords"
  username                = "tfacctest"
  vpc_security_group_ids  = [aws_security_group.test.id]
}

resource "aws_security_group" "test" {
  name   = %[1]q
  vpc_id = aws_vpc.test.id

  tags = {
    Name = %[1]q
  }
}

resource "aws_security_group_rule" "test" {
  type        = "egress"
  from_port   = 0
  to_port     = 0
  protocol    = "-1"
  cidr_blocks = ["0.0.0.0/0"]

  security_group_id = aws_security_group.test.id
}
`, rName))
}

func testAccInstanceConfig_allowMajorVersionUpgrade(rName string, allowMajorVersionUpgrade bool) string {
	return acctest.ConfigCompose(testAccInstanceConfig_orderableClassMySQL(), fmt.Sprintf(`
resource "aws_db_instance" "test" {
  allocated_storage           = 10
  allow_major_version_upgrade = %[1]t
  engine                      = data.aws_rds_orderable_db_instance.test.engine
  engine_version              = data.aws_rds_orderable_db_instance.test.engine_version
  identifier                  = %[2]q
  instance_class              = data.aws_rds_orderable_db_instance.test.instance_class
  db_name                     = "baz"
  password                    = "barbarbarbar"
  skip_final_snapshot         = true
  username                    = "foo"
}
`, allowMajorVersionUpgrade, rName))
}

func testAccInstanceConfig_autoMinorVersion(rName string) string {
	return acctest.ConfigCompose(
		testAccInstanceConfig_orderableClassMySQL(),
		fmt.Sprintf(`
resource "aws_db_instance" "bar" {
  identifier          = %[1]q
  allocated_storage   = 10
  engine              = data.aws_rds_engine_version.default.engine
  engine_version      = regex("^\\d+\\.\\d+", data.aws_rds_engine_version.default.version)
  instance_class      = data.aws_rds_orderable_db_instance.test.instance_class
  db_name             = "baz"
  password            = "barbarbarbar"
  username            = "foo"
  skip_final_snapshot = true
}
`, rName))
}

func testAccInstanceConfig_cloudWatchLogsExportConfiguration(rName string) string {
	return acctest.ConfigCompose(
		testAccInstanceConfig_orderableClassMySQL(),
		testAccInstanceConfig_baseVPC(rName),
		fmt.Sprintf(`
resource "aws_db_instance" "test" {
  identifier           = %[1]q
  db_subnet_group_name = aws_db_subnet_group.test.name
  allocated_storage    = 10
  engine               = data.aws_rds_orderable_db_instance.test.engine
  engine_version       = data.aws_rds_orderable_db_instance.test.engine_version
  instance_class       = data.aws_rds_orderable_db_instance.test.instance_class
  db_name              = "test"
  password             = "avoid-plaintext-passwords"
  username             = "tfacctest"
  skip_final_snapshot  = true

  enabled_cloudwatch_logs_exports = [
    "audit",
    "error",
  ]
}
`, rName))
}

func testAccInstanceConfig_cloudWatchLogsExportConfigurationAdd(rName string) string {
	return acctest.ConfigCompose(
		testAccInstanceConfig_orderableClassMySQL(),
		testAccInstanceConfig_baseVPC(rName),
		fmt.Sprintf(`
resource "aws_db_instance" "test" {
  identifier           = %[1]q
  db_subnet_group_name = aws_db_subnet_group.test.name
  allocated_storage    = 10
  engine               = data.aws_rds_orderable_db_instance.test.engine
  engine_version       = data.aws_rds_orderable_db_instance.test.engine_version
  instance_class       = data.aws_rds_orderable_db_instance.test.instance_class
  db_name              = "test"
  password             = "avoid-plaintext-passwords"
  username             = "tfacctest"
  skip_final_snapshot  = true

  apply_immediately = true

  enabled_cloudwatch_logs_exports = [
    "audit",
    "error",
    "general",
  ]
}
`, rName))
}

func testAccInstanceConfig_cloudWatchLogsExportConfigurationModify(rName string) string {
	return acctest.ConfigCompose(
		testAccInstanceConfig_orderableClassMySQL(),
		testAccInstanceConfig_baseVPC(rName),
		fmt.Sprintf(`
resource "aws_db_instance" "test" {
  identifier           = %[1]q
  db_subnet_group_name = aws_db_subnet_group.test.name
  allocated_storage    = 10
  engine               = data.aws_rds_orderable_db_instance.test.engine
  engine_version       = data.aws_rds_orderable_db_instance.test.engine_version
  instance_class       = data.aws_rds_orderable_db_instance.test.instance_class
  db_name              = "test"
  password             = "avoid-plaintext-passwords"
  username             = "tfacctest"
  skip_final_snapshot  = true

  apply_immediately = true

  enabled_cloudwatch_logs_exports = [
    "audit",
    "general",
    "slowquery",
  ]
}
`, rName))
}

func testAccInstanceConfig_cloudWatchLogsExportConfigurationDelete(rName string) string {
	return acctest.ConfigCompose(
		testAccInstanceConfig_orderableClassMySQL(),
		testAccInstanceConfig_baseVPC(rName),
		fmt.Sprintf(`
resource "aws_db_instance" "test" {
  identifier           = %[1]q
  db_subnet_group_name = aws_db_subnet_group.test.name
  allocated_storage    = 10
  engine               = data.aws_rds_orderable_db_instance.test.engine
  engine_version       = data.aws_rds_orderable_db_instance.test.engine_version
  instance_class       = data.aws_rds_orderable_db_instance.test.instance_class
  db_name              = "test"
  password             = "avoid-plaintext-passwords"
  username             = "tfacctest"
  skip_final_snapshot  = true

  apply_immediately = true
}
`, rName))
}

func testAccInstanceConfig_mariaDB(rName string) string {
	return acctest.ConfigCompose(testAccInstanceConfig_orderableClassMariadb(), fmt.Sprintf(`
resource "aws_db_instance" "test" {
  allocated_storage   = 5
  engine              = data.aws_rds_orderable_db_instance.test.engine
  identifier          = %[1]q
  instance_class      = data.aws_rds_orderable_db_instance.test.instance_class
  password            = "avoid-plaintext-passwords"
  username            = "tfacctest"
  skip_final_snapshot = true
}
`, rName))
}

func testAccInstanceConfig_dbSubnetGroupName(rName string) string {
	return acctest.ConfigCompose(
		testAccInstanceConfig_orderableClassMySQL(),
		testAccInstanceConfig_baseVPC(rName),
		fmt.Sprintf(`
resource "aws_db_instance" "test" {
  allocated_storage    = 5
  db_subnet_group_name = aws_db_subnet_group.test.name
  engine               = data.aws_rds_orderable_db_instance.test.engine
  identifier           = %[1]q
  instance_class       = data.aws_rds_orderable_db_instance.test.instance_class
  password             = "avoid-plaintext-passwords"
  username             = "tfacctest"
  skip_final_snapshot  = true
}
`, rName))
}

func testAccInstanceConfig_DBSubnetGroupName_ramShared(rName string) string {
	return acctest.ConfigCompose(
		testAccInstanceConfig_orderableClassMySQL(),
		acctest.ConfigAlternateAccountProvider(),
		fmt.Sprintf(`
data "aws_availability_zones" "alternate" {
  provider = "awsalternate"

  state = "available"

  filter {
    name   = "opt-in-status"
    values = ["opt-in-not-required"]
  }
}

data "aws_organizations_organization" "test" {}

resource "aws_vpc" "test" {
  provider = "awsalternate"

  cidr_block = "10.0.0.0/16"

  tags = {
    Name = %[1]q
  }
}

resource "aws_subnet" "test" {
  count    = 2
  provider = "awsalternate"

  availability_zone = data.aws_availability_zones.alternate.names[count.index]
  cidr_block        = "10.0.${count.index}.0/24"
  vpc_id            = aws_vpc.test.id

  tags = {
    Name = %[1]q
  }
}

resource "aws_ram_resource_share" "test" {
  provider = "awsalternate"

  name = %[1]q
}

resource "aws_ram_principal_association" "test" {
  provider = "awsalternate"

  principal          = data.aws_organizations_organization.test.arn
  resource_share_arn = aws_ram_resource_share.test.arn
}

resource "aws_ram_resource_association" "test" {
  count    = 2
  provider = "awsalternate"

  resource_arn       = aws_subnet.test[count.index].arn
  resource_share_arn = aws_ram_resource_share.test.id
}

resource "aws_db_subnet_group" "test" {
  depends_on = [aws_ram_principal_association.test, aws_ram_resource_association.test]

  name       = %[1]q
  subnet_ids = aws_subnet.test[*].id
}

resource "aws_security_group" "test" {
  depends_on = [aws_ram_principal_association.test, aws_ram_resource_association.test]

  name   = %[1]q
  vpc_id = aws_vpc.test.id
}

resource "aws_db_instance" "test" {
  allocated_storage      = 5
  db_subnet_group_name   = aws_db_subnet_group.test.name
  engine                 = data.aws_rds_orderable_db_instance.test.engine
  identifier             = %[1]q
  instance_class         = data.aws_rds_orderable_db_instance.test.instance_class
  password               = "avoid-plaintext-passwords"
  username               = "tfacctest"
  skip_final_snapshot    = true
  vpc_security_group_ids = [aws_security_group.test.id]
}
`, rName))
}

func testAccInstanceConfig_DBSubnetGroupName_vpcSecurityGroupIDs(rName string) string {
	return acctest.ConfigCompose(
		testAccInstanceConfig_orderableClassMySQL(),
		testAccInstanceConfig_baseVPC(rName),
		fmt.Sprintf(`
resource "aws_security_group" "test" {
  name   = %[1]q
  vpc_id = aws_vpc.test.id

  tags = {
    Name = %[1]q
  }
}

resource "aws_db_instance" "test" {
  allocated_storage      = 5
  db_subnet_group_name   = aws_db_subnet_group.test.name
  engine                 = data.aws_rds_orderable_db_instance.test.engine
  identifier             = %[1]q
  instance_class         = data.aws_rds_orderable_db_instance.test.instance_class
  password               = "avoid-plaintext-passwords"
  username               = "tfacctest"
  skip_final_snapshot    = true
  vpc_security_group_ids = [aws_security_group.test.id]
}
`, rName))
}

func testAccInstanceConfig_deletionProtection(rName string, deletionProtection bool) string {
	return acctest.ConfigCompose(
		testAccInstanceConfig_orderableClassMySQL(),
		fmt.Sprintf(`
resource "aws_db_instance" "test" {
  allocated_storage   = 5
  deletion_protection = %[1]t
  engine              = data.aws_rds_orderable_db_instance.test.engine
  identifier          = %[2]q
  instance_class      = data.aws_rds_orderable_db_instance.test.instance_class
  password            = "avoid-plaintext-passwords"
  username            = "tfacctest"
  skip_final_snapshot = true
}
`, deletionProtection, rName))
}

func testAccInstanceConfig_EnabledCloudWatchLogsExports_oracle(rName string) string {
	return fmt.Sprintf(`
data "aws_rds_orderable_db_instance" "test" {
  engine        = "oracle-se2"
  license_model = "bring-your-own-license"
  storage_type  = "standard"

  preferred_instance_classes = ["db.m5.large", "db.m4.large", "db.r4.large"]
}

resource "aws_db_instance" "test" {
  allocated_storage               = 10
  enabled_cloudwatch_logs_exports = ["alert", "listener", "trace"]
  engine                          = data.aws_rds_orderable_db_instance.test.engine
  identifier                      = %[1]q
  instance_class                  = data.aws_rds_orderable_db_instance.test.instance_class
  license_model                   = "bring-your-own-license"
  password                        = "avoid-plaintext-passwords"
  username                        = "tfacctest"
  skip_final_snapshot             = true
}
`, rName)
}

func testAccInstanceConfig_NationalCharacterSet_oracle(rName string) string {
	return fmt.Sprintf(`
data "aws_rds_orderable_db_instance" "test" {
  engine        = "oracle-se2"
  license_model = "bring-your-own-license"
  storage_type  = "standard"

  preferred_instance_classes = ["db.m5.large", "db.m4.large", "db.r4.large"]
}

resource "aws_db_instance" "test" {
  allocated_storage        = 10
  engine                   = data.aws_rds_orderable_db_instance.test.engine
  identifier               = %[1]q
  instance_class           = data.aws_rds_orderable_db_instance.test.instance_class
  license_model            = "bring-your-own-license"
  nchar_character_set_name = "UTF8"
  password                 = "avoid-plaintext-passwords"
  username                 = "tfacctest"
  skip_final_snapshot      = true
}
`, rName)
}

func testAccInstanceConfig_NoNationalCharacterSet_oracle(rName string) string {
	return fmt.Sprintf(`
data "aws_rds_orderable_db_instance" "test" {
  engine        = "oracle-se2"
  license_model = "bring-your-own-license"
  storage_type  = "standard"

  preferred_instance_classes = ["db.m5.large", "db.m4.large", "db.r4.large"]
}

resource "aws_db_instance" "test" {
  allocated_storage   = 10
  engine              = data.aws_rds_orderable_db_instance.test.engine
  identifier          = %[1]q
  instance_class      = data.aws_rds_orderable_db_instance.test.instance_class
  license_model       = "bring-your-own-license"
  password            = "avoid-plaintext-passwords"
  username            = "tfacctest"
  skip_final_snapshot = true
}
`, rName)
}

func testAccInstanceConfig_EnabledCloudWatchLogsExports_mssql(rName string) string {
	return acctest.ConfigCompose(
		testAccInstanceConfig_orderableClassSQLServerSe(),
		fmt.Sprintf(`
resource "aws_db_instance" "test" {
  allocated_storage               = 20
  enabled_cloudwatch_logs_exports = ["agent", "error"]
  engine                          = data.aws_rds_orderable_db_instance.test.engine
  identifier                      = %[1]q
  instance_class                  = data.aws_rds_orderable_db_instance.test.instance_class
  license_model                   = data.aws_rds_orderable_db_instance.test.license_model
  password                        = "avoid-plaintext-passwords"
  username                        = "tfacctest"
  skip_final_snapshot             = true
}
`, rName))
}

func testAccInstanceConfig_EnabledCloudWatchLogsExports_postgreSQL(rName string) string {
	return acctest.ConfigCompose(testAccInstanceConfig_orderableClassPostgres(), fmt.Sprintf(`
resource "aws_db_instance" "test" {
  allocated_storage               = 10
  enabled_cloudwatch_logs_exports = ["postgresql", "upgrade"]
  engine                          = data.aws_rds_engine_version.default.engine
  identifier                      = %[1]q
  instance_class                  = data.aws_rds_orderable_db_instance.test.instance_class
  password                        = "avoid-plaintext-passwords"
  username                        = "tfacctest"
  skip_final_snapshot             = true
}
`, rName))
}

func testAccInstanceConfig_maxAllocatedStorage(rName string, maxAllocatedStorage int) string {
	return acctest.ConfigCompose(testAccInstanceConfig_orderableClassMySQL(), fmt.Sprintf(`
resource "aws_db_instance" "test" {
  allocated_storage     = 5
  engine                = data.aws_rds_orderable_db_instance.test.engine
  identifier            = %[1]q
  instance_class        = data.aws_rds_orderable_db_instance.test.instance_class
  max_allocated_storage = %[2]d
  password              = "avoid-plaintext-passwords"
  username              = "tfacctest"
  skip_final_snapshot   = true
}
`, rName, maxAllocatedStorage))
}

func testAccInstanceConfig_password(rName, password string) string {
	return acctest.ConfigCompose(testAccInstanceConfig_orderableClassMySQL(), fmt.Sprintf(`
resource "aws_db_instance" "test" {
  allocated_storage   = 5
  engine              = data.aws_rds_orderable_db_instance.test.engine
  identifier          = %[1]q
  instance_class      = data.aws_rds_orderable_db_instance.test.instance_class
  password            = %[2]q
  username            = "tfacctest"
  skip_final_snapshot = true
}
`, rName, password))
}

func testAccInstanceConfig_ReplicateSourceDB_basic(rName string) string {
	return acctest.ConfigCompose(
		testAccInstanceConfig_orderableClassMySQL(),
		fmt.Sprintf(`
resource "aws_db_instance" "source" {
  allocated_storage       = 5
  backup_retention_period = 1
  engine                  = data.aws_rds_orderable_db_instance.test.engine
  identifier              = "%[1]s-source"
  instance_class          = data.aws_rds_orderable_db_instance.test.instance_class
  password                = "avoid-plaintext-passwords"
  username                = "tfacctest"
  skip_final_snapshot     = true
}

resource "aws_db_instance" "test" {
  identifier          = %[1]q
  instance_class      = aws_db_instance.source.instance_class
  replicate_source_db = aws_db_instance.source.id
  skip_final_snapshot = true
}
`, rName))
}

func testAccInstanceConfig_ReplicateSourceDB_promote(rName string) string {
	return acctest.ConfigCompose(
		testAccInstanceConfig_orderableClassMySQL(),
		fmt.Sprintf(`
resource "aws_db_instance" "source" {
  allocated_storage       = 5
  backup_retention_period = 1
  engine                  = data.aws_rds_orderable_db_instance.test.engine
  identifier              = "%[1]s-source"
  instance_class          = data.aws_rds_orderable_db_instance.test.instance_class
  password                = "avoid-plaintext-passwords"
  username                = "tfacctest"
  skip_final_snapshot     = true
}

resource "aws_db_instance" "test" {
  identifier          = %[1]q
  instance_class      = aws_db_instance.source.instance_class
  skip_final_snapshot = true
}
`, rName))
}

func testAccInstanceConfig_ReplicateSourceDB_namePrefix(identifierPrefix, sourceName string) string {
	return acctest.ConfigCompose(
		testAccInstanceConfig_orderableClassMySQL(),
		fmt.Sprintf(`
resource "aws_db_instance" "source" {
  allocated_storage       = 5
  backup_retention_period = 1
  engine                  = data.aws_rds_orderable_db_instance.test.engine
  identifier              = %[1]q
  instance_class          = data.aws_rds_orderable_db_instance.test.instance_class
  password                = "avoid-plaintext-passwords"
  username                = "tfacctest"
  skip_final_snapshot     = true
}

resource "aws_db_instance" "test" {
  identifier_prefix   = %[2]q
  instance_class      = aws_db_instance.source.instance_class
  replicate_source_db = aws_db_instance.source.id
  skip_final_snapshot = true
}
`, sourceName, identifierPrefix))
}

func testAccInstanceConfig_ReplicateSourceDB_nameGenerated(sourceName string) string {
	return acctest.ConfigCompose(
		testAccInstanceConfig_orderableClassMySQL(),
		fmt.Sprintf(`
resource "aws_db_instance" "source" {
  allocated_storage       = 5
  backup_retention_period = 1
  engine                  = data.aws_rds_orderable_db_instance.test.engine
  identifier              = %[1]q
  instance_class          = data.aws_rds_orderable_db_instance.test.instance_class
  password                = "avoid-plaintext-passwords"
  username                = "tfacctest"
  skip_final_snapshot     = true
}

resource "aws_db_instance" "test" {
  instance_class      = aws_db_instance.source.instance_class
  replicate_source_db = aws_db_instance.source.id
  skip_final_snapshot = true
}
`, sourceName))
}

func testAccInstanceConfig_ReplicateSourceDB_addLaterSetup() string {
	return acctest.ConfigCompose(
		testAccInstanceConfig_orderableClassMySQL(), `
resource "aws_db_instance" "source" {
  allocated_storage       = 5
  backup_retention_period = 1
  engine                  = data.aws_rds_orderable_db_instance.test.engine
  instance_class          = data.aws_rds_orderable_db_instance.test.instance_class
  password                = "avoid-plaintext-passwords"
  username                = "tfacctest"
  skip_final_snapshot     = true
}
`)
}

func testAccInstanceConfig_ReplicateSourceDB_addLater(rName string) string {
	return acctest.ConfigCompose(
		testAccInstanceConfig_ReplicateSourceDB_addLaterSetup(),
		fmt.Sprintf(`
resource "aws_db_instance" "test" {
  identifier          = %[1]q
  instance_class      = aws_db_instance.source.instance_class
  replicate_source_db = aws_db_instance.source.id
  skip_final_snapshot = true
}
`, rName))
}

func testAccInstanceConfig_ReplicateSourceDB_allocatedStorage(rName string, allocatedStorage int) string {
	return acctest.ConfigCompose(
		testAccInstanceConfig_orderableClassMySQL(),
		fmt.Sprintf(`
resource "aws_db_instance" "source" {
  allocated_storage       = %[2]d
  backup_retention_period = 1
  engine                  = data.aws_rds_orderable_db_instance.test.engine
  identifier              = "%[1]s-source"
  instance_class          = data.aws_rds_orderable_db_instance.test.instance_class
  password                = "avoid-plaintext-passwords"
  username                = "tfacctest"
  skip_final_snapshot     = true
}

resource "aws_db_instance" "test" {
  allocated_storage   = %[2]d
  identifier          = %[1]q
  instance_class      = aws_db_instance.source.instance_class
  replicate_source_db = aws_db_instance.source.id
  skip_final_snapshot = true
}
`, rName, allocatedStorage))
}

func testAccInstanceConfig_ReplicateSourceDB_iops(rName string, iops int) string {
	return fmt.Sprintf(`
resource "aws_db_instance" "source" {
  allocated_storage       = 200
  backup_retention_period = 1
  engine                  = "mysql"
  identifier              = "%[1]s-source"
  instance_class          = "db.t2.micro"
  password                = "avoid-plaintext-passwords"
  username                = "tfacctest"
  skip_final_snapshot     = true
  iops                    = 1100
  storage_type            = "io1"
}

resource "aws_db_instance" "test" {
  identifier          = %[1]q
  instance_class      = aws_db_instance.source.instance_class
  replicate_source_db = aws_db_instance.source.id
  skip_final_snapshot = true
  iops                = %[2]d
  storage_type        = "io1"
}
`, rName, iops)
}

func testAccInstanceConfig_ReplicateSourceDB_allocatedStorageAndIOPS(rName string, allocatedStorage, iops int) string {
	return fmt.Sprintf(`
resource "aws_db_instance" "source" {
  allocated_storage       = %[2]d
  backup_retention_period = 1
  engine                  = "mysql"
  identifier              = "%[1]s-source"
  instance_class          = "db.t2.micro"
  password                = "avoid-plaintext-passwords"
  username                = "tfacctest"
  skip_final_snapshot     = true
  iops                    = 1000
  storage_type            = "io1"
}

resource "aws_db_instance" "test" {
  allocated_storage   = %[2]d
  identifier          = %[1]q
  instance_class      = aws_db_instance.source.instance_class
  replicate_source_db = aws_db_instance.source.id
  skip_final_snapshot = true
  iops                = %[3]d
  storage_type        = "io1"
}
`, rName, allocatedStorage, iops)
}

func testAccInstanceConfig_ReplicateSourceDB_allowMajorVersionUpgrade(rName string, allowMajorVersionUpgrade bool) string {
	return acctest.ConfigCompose(testAccInstanceConfig_orderableClassMySQL(), fmt.Sprintf(`
resource "aws_db_instance" "source" {
  allocated_storage       = 5
  backup_retention_period = 1
  engine                  = data.aws_rds_orderable_db_instance.test.engine
  identifier              = "%[1]s-source"
  instance_class          = data.aws_rds_orderable_db_instance.test.instance_class
  password                = "avoid-plaintext-passwords"
  username                = "tfacctest"
  skip_final_snapshot     = true
}

resource "aws_db_instance" "test" {
  allow_major_version_upgrade = %[2]t
  identifier                  = %[1]q
  instance_class              = aws_db_instance.source.instance_class
  replicate_source_db         = aws_db_instance.source.id
  skip_final_snapshot         = true
}
`, rName, allowMajorVersionUpgrade))
}

func testAccInstanceConfig_ReplicateSourceDB_autoMinorVersionUpgrade(rName string, autoMinorVersionUpgrade bool) string {
	return acctest.ConfigCompose(testAccInstanceConfig_orderableClassMySQL(), fmt.Sprintf(`
resource "aws_db_instance" "source" {
  allocated_storage       = 5
  backup_retention_period = 1
  engine                  = data.aws_rds_orderable_db_instance.test.engine
  identifier              = "%[1]s-source"
  instance_class          = data.aws_rds_orderable_db_instance.test.instance_class
  password                = "avoid-plaintext-passwords"
  username                = "tfacctest"
  skip_final_snapshot     = true
}

resource "aws_db_instance" "test" {
  auto_minor_version_upgrade = %[2]t
  identifier                 = %[1]q
  instance_class             = aws_db_instance.source.instance_class
  replicate_source_db        = aws_db_instance.source.id
  skip_final_snapshot        = true
}
`, rName, autoMinorVersionUpgrade))
}

func testAccInstanceConfig_ReplicateSourceDB_availabilityZone(rName string) string {
	return acctest.ConfigCompose(
		testAccInstanceConfig_orderableClassMySQL(),
		acctest.ConfigAvailableAZsNoOptIn(),
		fmt.Sprintf(`
resource "aws_db_instance" "source" {
  allocated_storage       = 5
  backup_retention_period = 1
  engine                  = data.aws_rds_orderable_db_instance.test.engine
  identifier              = "%[1]s-source"
  instance_class          = data.aws_rds_orderable_db_instance.test.instance_class
  password                = "avoid-plaintext-passwords"
  username                = "tfacctest"
  skip_final_snapshot     = true
}

resource "aws_db_instance" "test" {
  availability_zone   = data.aws_availability_zones.available.names[0]
  identifier          = %[1]q
  instance_class      = aws_db_instance.source.instance_class
  replicate_source_db = aws_db_instance.source.id
  skip_final_snapshot = true
}
`, rName))
}

func testAccInstanceConfig_ReplicateSourceDB_backupRetentionPeriod(rName string, backupRetentionPeriod int) string {
	return acctest.ConfigCompose(testAccInstanceConfig_orderableClassMySQL(), fmt.Sprintf(`
resource "aws_db_instance" "source" {
  allocated_storage       = 5
  backup_retention_period = 1
  engine                  = data.aws_rds_orderable_db_instance.test.engine
  identifier              = "%[1]s-source"
  instance_class          = data.aws_rds_orderable_db_instance.test.instance_class
  password                = "avoid-plaintext-passwords"
  username                = "tfacctest"
  skip_final_snapshot     = true
}

resource "aws_db_instance" "test" {
  backup_retention_period = %[2]d
  identifier              = %[1]q
  instance_class          = aws_db_instance.source.instance_class
  replicate_source_db     = aws_db_instance.source.id
  skip_final_snapshot     = true
}
`, rName, backupRetentionPeriod))
}

// We provide maintenance_window to prevent the following error from a randomly selected window:
// InvalidParameterValue: The backup window and maintenance window must not overlap.
func testAccInstanceConfig_ReplicateSourceDB_backupWindow(rName, backupWindow, maintenanceWindow string) string {
	return acctest.ConfigCompose(testAccInstanceConfig_orderableClassMySQL(), fmt.Sprintf(`
resource "aws_db_instance" "source" {
  allocated_storage       = 5
  backup_retention_period = 1
  engine                  = data.aws_rds_orderable_db_instance.test.engine
  identifier              = "%[1]s-source"
  instance_class          = data.aws_rds_orderable_db_instance.test.instance_class
  password                = "avoid-plaintext-passwords"
  username                = "tfacctest"
  skip_final_snapshot     = true
}

resource "aws_db_instance" "test" {
  backup_window       = %[2]q
  identifier          = %[1]q
  instance_class      = aws_db_instance.source.instance_class
  maintenance_window  = %[3]q
  replicate_source_db = aws_db_instance.source.id
  skip_final_snapshot = true
}
`, rName, backupWindow, maintenanceWindow))
}

func testAccInstanceConfig_ReplicateSourceDB_dbSubnetGroupName(rName string) string {
	return acctest.ConfigCompose(
		acctest.ConfigAlternateRegionProvider(),
		acctest.ConfigAvailableAZsNoOptIn(),
		fmt.Sprintf(`
data "aws_availability_zones" "alternate" {
  provider = "awsalternate"

  state = "available"

  filter {
    name   = "opt-in-status"
    values = ["opt-in-not-required"]
  }
}

resource "aws_vpc" "alternate" {
  provider = "awsalternate"

  cidr_block = "10.1.0.0/16"

  tags = {
    Name = %[1]q
  }
}

resource "aws_vpc" "test" {
  cidr_block = "10.0.0.0/16"

  tags = {
    Name = %[1]q
  }
}

resource "aws_subnet" "alternate" {
  count    = 2
  provider = "awsalternate"

  availability_zone = data.aws_availability_zones.alternate.names[count.index]
  cidr_block        = "10.1.${count.index}.0/24"
  vpc_id            = aws_vpc.alternate.id

  tags = {
    Name = %[1]q
  }
}

resource "aws_subnet" "test" {
  count = 2

  availability_zone = data.aws_availability_zones.available.names[count.index]
  cidr_block        = "10.0.${count.index}.0/24"
  vpc_id            = aws_vpc.test.id

  tags = {
    Name = %[1]q
  }
}

resource "aws_db_subnet_group" "alternate" {
  provider = "awsalternate"

  name       = %[1]q
  subnet_ids = aws_subnet.alternate[*].id
}

resource "aws_db_subnet_group" "test" {
  name       = %[1]q
  subnet_ids = aws_subnet.test[*].id
}

data "aws_rds_engine_version" "default" {
  provider = "awsalternate"
  engine   = "mysql"
}

data "aws_rds_orderable_db_instance" "test" {
  provider = "awsalternate"

  engine         = data.aws_rds_engine_version.default.engine
  engine_version = data.aws_rds_engine_version.default.version
  license_model  = "general-public-license"
  storage_type   = "standard"

  preferred_instance_classes = [%[2]s]
}

resource "aws_db_instance" "source" {
  provider = "awsalternate"

  allocated_storage       = 5
  backup_retention_period = 1
  db_subnet_group_name    = aws_db_subnet_group.alternate.name
  engine                  = data.aws_rds_engine_version.default.engine
  identifier              = "%[1]s-source"
  instance_class          = data.aws_rds_orderable_db_instance.test.instance_class
  password                = "avoid-plaintext-passwords"
  username                = "tfacctest"
  skip_final_snapshot     = true
}

resource "aws_db_instance" "test" {
  db_subnet_group_name = aws_db_subnet_group.test.name
  identifier           = %[1]q
  instance_class       = aws_db_instance.source.instance_class
  replicate_source_db  = aws_db_instance.source.arn
  skip_final_snapshot  = true
}
`, rName, mySQLPreferredInstanceClasses))
}

// When testing needs to distinguish a second region and second account in the same region
// e.g. cross-region functionality with RAM shared subnets
func testAccAlternateAccountAndAlternateRegionProviderConfig() string {
	//lintignore:AT004
	return fmt.Sprintf(`
provider "awsalternateaccountalternateregion" {
  access_key = %[1]q
  profile    = %[2]q
  region     = %[3]q
  secret_key = %[4]q
}

provider "awsalternateaccountsameregion" {
  access_key = %[1]q
  profile    = %[2]q
  secret_key = %[4]q
}

provider "awssameaccountalternateregion" {
  region = %[3]q
}
`, os.Getenv(envvar.AlternateAccessKeyId), os.Getenv(envvar.AlternateProfile), acctest.AlternateRegion(), os.Getenv(envvar.AlternateSecretAccessKey))
}

func testAccInstanceConfig_ReplicateSourceDB_DBSubnetGroupName_ramShared(rName string) string {
	return acctest.ConfigCompose(testAccAlternateAccountAndAlternateRegionProviderConfig(), fmt.Sprintf(`
data "aws_availability_zones" "alternateaccountsameregion" {
  provider = "awsalternateaccountsameregion"

  state = "available"

  filter {
    name   = "opt-in-status"
    values = ["opt-in-not-required"]
  }
}

data "aws_availability_zones" "sameaccountalternateregion" {
  provider = "awssameaccountalternateregion"

  state = "available"

  filter {
    name   = "opt-in-status"
    values = ["opt-in-not-required"]
  }
}

data "aws_organizations_organization" "test" {}

resource "aws_vpc" "sameaccountalternateregion" {
  provider = "awssameaccountalternateregion"

  cidr_block = "10.1.0.0/16"

  tags = {
    Name = %[1]q
  }
}

resource "aws_vpc" "alternateaccountsameregion" {
  provider = "awsalternateaccountsameregion"

  cidr_block = "10.0.0.0/16"

  tags = {
    Name = %[1]q
  }
}

resource "aws_subnet" "sameaccountalternateregion" {
  count    = 2
  provider = "awssameaccountalternateregion"

  availability_zone = data.aws_availability_zones.sameaccountalternateregion.names[count.index]
  cidr_block        = "10.1.${count.index}.0/24"
  vpc_id            = aws_vpc.sameaccountalternateregion.id

  tags = {
    Name = %[1]q
  }
}

resource "aws_subnet" "alternateaccountsameregion" {
  count    = 2
  provider = "awsalternateaccountsameregion"

  availability_zone = data.aws_availability_zones.alternateaccountsameregion.names[count.index]
  cidr_block        = "10.0.${count.index}.0/24"
  vpc_id            = aws_vpc.alternateaccountsameregion.id

  tags = {
    Name = %[1]q
  }
}

resource "aws_ram_resource_share" "alternateaccountsameregion" {
  provider = "awsalternateaccountsameregion"

  name = %[1]q
}

resource "aws_ram_principal_association" "alternateaccountsameregion" {
  provider = "awsalternateaccountsameregion"

  principal          = data.aws_organizations_organization.test.arn
  resource_share_arn = aws_ram_resource_share.alternateaccountsameregion.arn
}

resource "aws_ram_resource_association" "alternateaccountsameregion" {
  count    = 2
  provider = "awsalternateaccountsameregion"

  resource_arn       = aws_subnet.alternateaccountsameregion[count.index].arn
  resource_share_arn = aws_ram_resource_share.alternateaccountsameregion.id
}

resource "aws_db_subnet_group" "sameaccountalternateregion" {
  provider = "awssameaccountalternateregion"

  name       = %[1]q
  subnet_ids = aws_subnet.sameaccountalternateregion[*].id
}

resource "aws_db_subnet_group" "test" {
  depends_on = [aws_ram_principal_association.alternateaccountsameregion, aws_ram_resource_association.alternateaccountsameregion]

  name       = %[1]q
  subnet_ids = aws_subnet.alternateaccountsameregion[*].id
}

resource "aws_security_group" "test" {
  depends_on = [aws_ram_principal_association.alternateaccountsameregion, aws_ram_resource_association.alternateaccountsameregion]

  name   = %[1]q
  vpc_id = aws_vpc.alternateaccountsameregion.id
}

data "aws_rds_engine_version" "default" {
  provider = "awssameaccountalternateregion"
  engine   = "mysql"
}

data "aws_rds_orderable_db_instance" "test" {
  provider = "awssameaccountalternateregion"

  engine         = data.aws_rds_engine_version.default.engine
  engine_version = data.aws_rds_engine_version.default.version
  license_model  = "general-public-license"
  storage_type   = "standard"

  preferred_instance_classes = [%[2]s]
}

resource "aws_db_instance" "source" {
  provider = "awssameaccountalternateregion"

  allocated_storage       = 5
  backup_retention_period = 1
  db_subnet_group_name    = aws_db_subnet_group.sameaccountalternateregion.name
  engine                  = data.aws_rds_engine_version.default.engine
  engine_version          = data.aws_rds_engine_version.default.version
  identifier              = "%[1]s-source"
  instance_class          = data.aws_rds_orderable_db_instance.test.instance_class
  password                = "avoid-plaintext-passwords"
  username                = "tfacctest"
  skip_final_snapshot     = true
}

resource "aws_db_instance" "test" {
  db_subnet_group_name   = aws_db_subnet_group.test.name
  identifier             = %[1]q
  instance_class         = aws_db_instance.source.instance_class
  replicate_source_db    = aws_db_instance.source.arn
  skip_final_snapshot    = true
  vpc_security_group_ids = [aws_security_group.test.id]
}
`, rName, mySQLPreferredInstanceClasses))
}

func testAccInstanceConfig_ReplicateSourceDB_DBSubnetGroupName_vpcSecurityGroupIDs(rName string) string {
	return acctest.ConfigCompose(
		acctest.ConfigAlternateRegionProvider(),
		acctest.ConfigAvailableAZsNoOptIn(),
		fmt.Sprintf(`
data "aws_availability_zones" "alternate" {
  provider = "awsalternate"

  state = "available"

  filter {
    name   = "opt-in-status"
    values = ["opt-in-not-required"]
  }
}

resource "aws_vpc" "alternate" {
  provider = "awsalternate"

  cidr_block = "10.1.0.0/16"

  tags = {
    Name = %[1]q
  }
}

resource "aws_vpc" "test" {
  cidr_block = "10.0.0.0/16"

  tags = {
    Name = %[1]q
  }
}

resource "aws_security_group" "test" {
  name   = %[1]q
  vpc_id = aws_vpc.test.id
}

resource "aws_subnet" "alternate" {
  count    = 2
  provider = "awsalternate"

  availability_zone = data.aws_availability_zones.alternate.names[count.index]
  cidr_block        = "10.1.${count.index}.0/24"
  vpc_id            = aws_vpc.alternate.id

  tags = {
    Name = %[1]q
  }
}

resource "aws_subnet" "test" {
  count = 2

  availability_zone = data.aws_availability_zones.available.names[count.index]
  cidr_block        = "10.0.${count.index}.0/24"
  vpc_id            = aws_vpc.test.id

  tags = {
    Name = %[1]q
  }
}

resource "aws_db_subnet_group" "alternate" {
  provider = "awsalternate"

  name       = %[1]q
  subnet_ids = aws_subnet.alternate[*].id
}

resource "aws_db_subnet_group" "test" {
  name       = %[1]q
  subnet_ids = aws_subnet.test[*].id
}

data "aws_rds_engine_version" "default" {
  provider = "awsalternate"
  engine   = "mysql"
}

data "aws_rds_orderable_db_instance" "test" {
  provider = "awsalternate"

  engine         = data.aws_rds_engine_version.default.engine
  engine_version = data.aws_rds_engine_version.default.version
  license_model  = "general-public-license"
  storage_type   = "standard"

  preferred_instance_classes = [%[2]s]
}

resource "aws_db_instance" "source" {
  provider = "awsalternate"

  allocated_storage       = 5
  backup_retention_period = 1
  db_subnet_group_name    = aws_db_subnet_group.alternate.name
  engine                  = data.aws_rds_orderable_db_instance.test.engine
  identifier              = "%[1]s-source"
  instance_class          = data.aws_rds_orderable_db_instance.test.instance_class
  password                = "avoid-plaintext-passwords"
  username                = "tfacctest"
  skip_final_snapshot     = true
}

resource "aws_db_instance" "test" {
  db_subnet_group_name   = aws_db_subnet_group.test.name
  identifier             = %[1]q
  instance_class         = aws_db_instance.source.instance_class
  replicate_source_db    = aws_db_instance.source.arn
  skip_final_snapshot    = true
  vpc_security_group_ids = [aws_security_group.test.id]
}
`, rName, mySQLPreferredInstanceClasses))
}

func testAccInstanceConfig_ReplicateSourceDB_deletionProtection(rName string, deletionProtection bool) string { //nolint:unused // This function is used in a skipped acceptance test
	return acctest.ConfigCompose(testAccInstanceConfig_orderableClassMySQL(), fmt.Sprintf(`
resource "aws_db_instance" "source" {
  allocated_storage       = 5
  backup_retention_period = 1
  engine                  = data.aws_rds_orderable_db_instance.test.engine
  identifier              = "%[1]s-source"
  instance_class          = data.aws_rds_orderable_db_instance.test.instance_class
  password                = "avoid-plaintext-passwords"
  username                = "tfacctest"
  skip_final_snapshot     = true
}

resource "aws_db_instance" "test" {
  deletion_protection = %[2]t
  identifier          = %[1]q
  instance_class      = aws_db_instance.source.instance_class
  replicate_source_db = aws_db_instance.source.id
  skip_final_snapshot = true
}
`, rName, deletionProtection))
}

func testAccInstanceConfig_ReplicateSourceDB_iamDatabaseAuthenticationEnabled(rName string, iamDatabaseAuthenticationEnabled bool) string {
	return acctest.ConfigCompose(testAccInstanceConfig_orderableClassMySQL(), fmt.Sprintf(`
resource "aws_db_instance" "source" {
  allocated_storage       = 5
  backup_retention_period = 1
  engine                  = data.aws_rds_orderable_db_instance.test.engine
  identifier              = "%[1]s-source"
  instance_class          = data.aws_rds_orderable_db_instance.test.instance_class
  password                = "avoid-plaintext-passwords"
  username                = "tfacctest"
  skip_final_snapshot     = true
}

resource "aws_db_instance" "test" {
  iam_database_authentication_enabled = %[2]t
  identifier                          = %[1]q
  instance_class                      = aws_db_instance.source.instance_class
  replicate_source_db                 = aws_db_instance.source.id
  skip_final_snapshot                 = true
}
`, rName, iamDatabaseAuthenticationEnabled))
}

// We provide backup_window to prevent the following error from a randomly selected window:
// InvalidParameterValue: The backup window and maintenance window must not overlap.
func testAccInstanceConfig_ReplicateSourceDB_maintenanceWindow(rName, backupWindow, maintenanceWindow string) string {
	return acctest.ConfigCompose(testAccInstanceConfig_orderableClassMySQL(), fmt.Sprintf(`
resource "aws_db_instance" "source" {
  allocated_storage       = 5
  backup_retention_period = 1
  engine                  = data.aws_rds_orderable_db_instance.test.engine
  identifier              = "%[1]s-source"
  instance_class          = data.aws_rds_orderable_db_instance.test.instance_class
  password                = "avoid-plaintext-passwords"
  username                = "tfacctest"
  skip_final_snapshot     = true
}

resource "aws_db_instance" "test" {
  backup_window       = %[2]q
  identifier          = %[1]q
  instance_class      = aws_db_instance.source.instance_class
  maintenance_window  = %[3]q
  replicate_source_db = aws_db_instance.source.id
  skip_final_snapshot = true
}
`, rName, backupWindow, maintenanceWindow))
}

func testAccInstanceConfig_ReplicateSourceDB_maxAllocatedStorage(rName string, maxAllocatedStorage int) string {
	return acctest.ConfigCompose(testAccInstanceConfig_orderableClassMySQL(), fmt.Sprintf(`
resource "aws_db_instance" "source" {
  allocated_storage       = 5
  backup_retention_period = 1
  engine                  = data.aws_rds_orderable_db_instance.test.engine
  identifier              = "%[1]s-source"
  instance_class          = data.aws_rds_orderable_db_instance.test.instance_class
  password                = "avoid-plaintext-passwords"
  username                = "tfacctest"
  skip_final_snapshot     = true
}

resource "aws_db_instance" "test" {
  allocated_storage     = aws_db_instance.source.allocated_storage
  identifier            = %[1]q
  instance_class        = aws_db_instance.source.instance_class
  max_allocated_storage = %[2]d
  replicate_source_db   = aws_db_instance.source.id
  skip_final_snapshot   = true
}
`, rName, maxAllocatedStorage))
}

func testAccInstanceConfig_ReplicateSourceDB_monitoring(rName string, monitoringInterval int) string {
	return acctest.ConfigCompose(
		testAccInstanceConfig_orderableClassMySQL(),
		testAccInstanceConfig_baseMonitoringRole(rName),
		fmt.Sprintf(`
resource "aws_db_instance" "source" {
  allocated_storage       = 5
  backup_retention_period = 1
  engine                  = data.aws_rds_orderable_db_instance.test.engine
  identifier              = "%[1]s-source"
  instance_class          = data.aws_rds_orderable_db_instance.test.instance_class
  password                = "avoid-plaintext-passwords"
  username                = "tfacctest"
  skip_final_snapshot     = true
}

resource "aws_db_instance" "test" {
  identifier          = %[1]q
  instance_class      = aws_db_instance.source.instance_class
  monitoring_interval = %[2]d
  monitoring_role_arn = aws_iam_role.test.arn
  replicate_source_db = aws_db_instance.source.id
  skip_final_snapshot = true
}
`, rName, monitoringInterval))
}

func testAccInstanceConfig_ReplicateSourceDB_monitoring_sourceOnly(rName string) string {
	return acctest.ConfigCompose(
		testAccInstanceConfig_orderableClassMySQL(),
		fmt.Sprintf(`
resource "aws_db_instance" "source" {
  allocated_storage       = 5
  backup_retention_period = 1
  engine                  = data.aws_rds_orderable_db_instance.test.engine
  identifier              = "%[1]s-source"
  instance_class          = data.aws_rds_orderable_db_instance.test.instance_class
  password                = "avoid-plaintext-passwords"
  username                = "tfacctest"
  skip_final_snapshot     = true
}
`, rName))
}

func testAccInstanceConfig_ReplicateSourceDB_multiAZ(rName string, multiAz bool) string {
	return acctest.ConfigCompose(testAccInstanceConfig_orderableClassMySQL(), fmt.Sprintf(`
resource "aws_db_instance" "source" {
  allocated_storage       = 5
  backup_retention_period = 1
  engine                  = data.aws_rds_orderable_db_instance.test.engine
  identifier              = "%[1]s-source"
  instance_class          = data.aws_rds_orderable_db_instance.test.instance_class
  password                = "avoid-plaintext-passwords"
  username                = "tfacctest"
  skip_final_snapshot     = true
}

resource "aws_db_instance" "test" {
  identifier          = %[1]q
  instance_class      = aws_db_instance.source.instance_class
  multi_az            = %[2]t
  replicate_source_db = aws_db_instance.source.id
  skip_final_snapshot = true
}
`, rName, multiAz))
}

func testAccInstanceConfig_ReplicateSourceDB_networkType(rName string, networkType string) string {
	return acctest.ConfigCompose(
		testAccInstanceConfig_orderableClassMySQL(),
		acctest.ConfigVPCWithSubnetsIPv6(rName, 2),
		fmt.Sprintf(`
resource "aws_db_subnet_group" "test" {
  name       = %[1]q
  subnet_ids = aws_subnet.test[*].id
}

resource "aws_db_instance" "source" {
  allocated_storage       = 5
  backup_retention_period = 1
  db_subnet_group_name    = aws_db_subnet_group.test.name
  engine                  = data.aws_rds_orderable_db_instance.test.engine
  identifier              = "%[1]s-source"
  instance_class          = data.aws_rds_orderable_db_instance.test.instance_class
  password                = "avoid-plaintext-passwords"
  username                = "tfacctest"
  skip_final_snapshot     = true
}

resource "aws_db_instance" "test" {
  identifier          = %[1]q
  instance_class      = aws_db_instance.source.instance_class
  network_type        = %[2]q
  replicate_source_db = aws_db_instance.source.id
  skip_final_snapshot = true
}
`, rName, networkType))
}

func testAccInstanceConfig_ReplicateSourceDB_ParameterGroupName_sameSetOnBoth(rName string) string {
	return acctest.ConfigCompose(
		testAccInstanceConfig_orderableClassMySQL(),
		fmt.Sprintf(`
resource "aws_db_parameter_group" "test" {
  family = data.aws_rds_engine_version.default.parameter_group_family
  name   = %[1]q

  parameter {
    name  = "sync_binlog"
    value = 0
  }
}

resource "aws_db_instance" "source" {
  allocated_storage       = 5
  backup_retention_period = 1
  engine                  = data.aws_rds_orderable_db_instance.test.engine
  engine_version          = data.aws_rds_orderable_db_instance.test.engine_version
  identifier              = "%[1]s-source"
  instance_class          = data.aws_rds_orderable_db_instance.test.instance_class
  parameter_group_name    = aws_db_parameter_group.test.id
  password                = "avoid-plaintext-passwords"
  username                = "tfacctest"
  skip_final_snapshot     = true
}

resource "aws_db_instance" "test" {
  identifier           = %[1]q
  instance_class       = aws_db_instance.source.instance_class
  parameter_group_name = aws_db_parameter_group.test.id
  replicate_source_db  = aws_db_instance.source.id
  skip_final_snapshot  = true
}
`, rName))
}

func testAccInstanceConfig_ReplicateSourceDB_ParameterGroupName_differentSetOnBoth(rName string) string {
	return acctest.ConfigCompose(
		testAccInstanceConfig_orderableClassMySQL(),
		fmt.Sprintf(`
resource "aws_db_instance" "test" {
  identifier           = %[1]q
  instance_class       = aws_db_instance.source.instance_class
  parameter_group_name = aws_db_parameter_group.test.id
  replicate_source_db  = aws_db_instance.source.id
  skip_final_snapshot  = true
}

resource "aws_db_parameter_group" "test" {
  family = data.aws_rds_engine_version.default.parameter_group_family
  name   = %[1]q

  parameter {
    name  = "sync_binlog"
    value = 0
  }
}

resource "aws_db_instance" "source" {
  allocated_storage       = 5
  backup_retention_period = 1
  engine                  = data.aws_rds_orderable_db_instance.test.engine
  engine_version          = data.aws_rds_orderable_db_instance.test.engine_version
  identifier              = "%[1]s-source"
  instance_class          = data.aws_rds_orderable_db_instance.test.instance_class
  parameter_group_name    = aws_db_parameter_group.source.id
  password                = "avoid-plaintext-passwords"
  username                = "tfacctest"
  skip_final_snapshot     = true
}

resource "aws_db_parameter_group" "source" {
  family = data.aws_rds_engine_version.default.parameter_group_family
  name   = "%[1]s-source"

  parameter {
    name  = "sync_binlog"
    value = 0
  }
}
`, rName))
}

func testAccInstanceConfig_ReplicateSourceDB_ParameterGroupName_replicaCopiesValue(rName string) string {
	return acctest.ConfigCompose(
		testAccInstanceConfig_orderableClassMySQL(),
		fmt.Sprintf(`
resource "aws_db_parameter_group" "test" {
  family = data.aws_rds_engine_version.default.parameter_group_family
  name   = %[1]q

  parameter {
    name  = "sync_binlog"
    value = 0
  }
}

resource "aws_db_instance" "source" {
  allocated_storage       = 5
  backup_retention_period = 1
  engine                  = data.aws_rds_orderable_db_instance.test.engine
  engine_version          = data.aws_rds_orderable_db_instance.test.engine_version
  identifier              = "%[1]s-source"
  instance_class          = data.aws_rds_orderable_db_instance.test.instance_class
  parameter_group_name    = aws_db_parameter_group.test.id
  password                = "avoid-plaintext-passwords"
  username                = "tfacctest"
  skip_final_snapshot     = true
}

resource "aws_db_instance" "test" {
  identifier          = %[1]q
  instance_class      = aws_db_instance.source.instance_class
  replicate_source_db = aws_db_instance.source.id
  skip_final_snapshot = true
}
`, rName))
}

func testAccInstanceConfig_ReplicateSourceDB_ParameterGroupName_setOnReplica(rName string) string {
	return acctest.ConfigCompose(
		testAccInstanceConfig_orderableClassMySQL(),
		fmt.Sprintf(`
resource "aws_db_parameter_group" "test" {
  family = data.aws_rds_engine_version.default.parameter_group_family
  name   = %[1]q

  parameter {
    name  = "sync_binlog"
    value = 0
  }
}

resource "aws_db_instance" "source" {
  allocated_storage       = 5
  backup_retention_period = 1
  engine                  = data.aws_rds_orderable_db_instance.test.engine
  engine_version          = data.aws_rds_orderable_db_instance.test.engine_version
  identifier              = "%[1]s-source"
  instance_class          = data.aws_rds_orderable_db_instance.test.instance_class
  password                = "avoid-plaintext-passwords"
  username                = "tfacctest"
  skip_final_snapshot     = true
}

resource "aws_db_instance" "test" {
  identifier           = %[1]q
  instance_class       = aws_db_instance.source.instance_class
  parameter_group_name = aws_db_parameter_group.test.id
  replicate_source_db  = aws_db_instance.source.id
  skip_final_snapshot  = true
}
`, rName))
}

func testAccInstanceConfig_ReplicateSourceDB_port(rName string, port int) string {
	return acctest.ConfigCompose(testAccInstanceConfig_orderableClassMySQL(), fmt.Sprintf(`
resource "aws_db_instance" "source" {
  allocated_storage       = 5
  backup_retention_period = 1
  engine                  = data.aws_rds_orderable_db_instance.test.engine
  identifier              = "%[1]s-source"
  instance_class          = data.aws_rds_orderable_db_instance.test.instance_class
  password                = "avoid-plaintext-passwords"
  username                = "tfacctest"
  skip_final_snapshot     = true
}

resource "aws_db_instance" "test" {
  identifier          = %[1]q
  instance_class      = aws_db_instance.source.instance_class
  port                = %[2]d
  replicate_source_db = aws_db_instance.source.id
  skip_final_snapshot = true
}
`, rName, port))
}

func testAccInstanceConfig_ReplicateSourceDB_vpcSecurityGroupIDs(rName string) string {
	return acctest.ConfigCompose(testAccInstanceConfig_orderableClassMySQL(), fmt.Sprintf(`
data "aws_vpc" "default" {
  default = true
}

resource "aws_security_group" "test" {
  name   = %[1]q
  vpc_id = data.aws_vpc.default.id
}

resource "aws_db_instance" "source" {
  allocated_storage       = 5
  backup_retention_period = 1
  engine                  = data.aws_rds_orderable_db_instance.test.engine
  identifier              = "%[1]s-source"
  instance_class          = data.aws_rds_orderable_db_instance.test.instance_class
  password                = "avoid-plaintext-passwords"
  username                = "tfacctest"
  skip_final_snapshot     = true
}

resource "aws_db_instance" "test" {
  identifier             = %[1]q
  instance_class         = aws_db_instance.source.instance_class
  replicate_source_db    = aws_db_instance.source.id
  skip_final_snapshot    = true
  vpc_security_group_ids = [aws_security_group.test.id]
}
`, rName))
}

func testAccInstanceConfig_ReplicateSourceDB_caCertificateID(rName string) string {
	return acctest.ConfigCompose(
		testAccInstanceConfig_orderableClassMySQL(),
		fmt.Sprintf(`
data "aws_rds_certificate" "latest" {
  latest_valid_till = true
}

resource "aws_db_instance" "source" {
  allocated_storage       = 5
  backup_retention_period = 1
  engine                  = data.aws_rds_orderable_db_instance.test.engine
  identifier              = "%[1]s-source"
  instance_class          = data.aws_rds_orderable_db_instance.test.instance_class
  password                = "avoid-plaintext-passwords"
  username                = "tfacctest"
  ca_cert_identifier      = data.aws_rds_certificate.latest.id
  skip_final_snapshot     = true
}

resource "aws_db_instance" "test" {
  identifier          = %[1]q
  instance_class      = aws_db_instance.source.instance_class
  replicate_source_db = aws_db_instance.source.id
  ca_cert_identifier  = data.aws_rds_certificate.latest.id
  skip_final_snapshot = true
}
`, rName))
}

func testAccInstanceConfig_ReplicateSourceDB_replicaMode(rName string) string {
	return fmt.Sprintf(`
data "aws_rds_engine_version" "default" {
  engine = "oracle-ee"
}

data "aws_rds_orderable_db_instance" "test" {
  engine         = data.aws_rds_engine_version.default.engine
  engine_version = data.aws_rds_engine_version.default.version
  license_model  = "bring-your-own-license"
  storage_type   = "gp2"

  preferred_instance_classes = [%[1]s]
}

resource "aws_db_instance" "source" {
  identifier              = "%[2]s-source"
  allocated_storage       = 20
  backup_retention_period = 1
  engine                  = data.aws_rds_orderable_db_instance.test.engine
  engine_version          = data.aws_rds_orderable_db_instance.test.engine_version
  instance_class          = data.aws_rds_orderable_db_instance.test.instance_class
  storage_type            = data.aws_rds_orderable_db_instance.test.storage_type
  password                = "avoid-plaintext-passwords"
  username                = "tfacctest"
  skip_final_snapshot     = true
}

resource "aws_db_instance" "test" {
  identifier          = %[2]q
  instance_class      = aws_db_instance.source.instance_class
  replica_mode        = "mounted"
  replicate_source_db = aws_db_instance.source.id
  skip_final_snapshot = true
}
`, oraclePreferredInstanceClasses, rName)
}

func testAccInstanceConfig_ReplicateSourceDB_ParameterGroupTwoStep_setup(rName string) string {
	return fmt.Sprintf(`
data "aws_rds_engine_version" "default" {
  engine = "oracle-ee"
}

data "aws_rds_orderable_db_instance" "test" {
  engine         = data.aws_rds_engine_version.default.engine
  engine_version = data.aws_rds_engine_version.default.version
  license_model  = "bring-your-own-license"
  storage_type   = "gp2"

  preferred_instance_classes = [%[2]s]
}

resource "aws_db_instance" "source" {
  identifier              = "%[1]s-source"
  allocated_storage       = 20
  engine                  = data.aws_rds_orderable_db_instance.test.engine
  engine_version          = data.aws_rds_orderable_db_instance.test.engine_version
  instance_class          = data.aws_rds_orderable_db_instance.test.instance_class
  storage_type            = data.aws_rds_orderable_db_instance.test.storage_type
  db_name                 = "MAINDB"
  username                = "oadmin"
  password                = "avoid-plaintext-passwords"
  skip_final_snapshot     = true
  apply_immediately       = true
  backup_retention_period = 3

  parameter_group_name = "default.${data.aws_rds_engine_version.default.parameter_group_family}"
  character_set_name   = "AL32UTF8"
  timeouts {
    update = "120m"
  }
  ca_cert_identifier = "rds-ca-2019"
}
`, rName, oraclePreferredInstanceClasses)
}

func testAccInstanceConfig_ReplicateSourceDB_parameterGroupTwoStep(rName string) string {
	return acctest.ConfigCompose(
		testAccInstanceConfig_ReplicateSourceDB_ParameterGroupTwoStep_setup(rName),
		fmt.Sprintf(`
resource "aws_db_instance" "test" {
  identifier          = %[1]q
  replicate_source_db = aws_db_instance.source.id

  instance_class      = data.aws_rds_orderable_db_instance.test.instance_class
  skip_final_snapshot = true
  apply_immediately   = true

  parameter_group_name = aws_db_parameter_group.test.id
  ca_cert_identifier   = "rds-ca-2019"

  timeouts {
    update = "120m"
  }
}

resource "aws_db_parameter_group" "test" {
  family = data.aws_rds_engine_version.default.parameter_group_family
  name   = %[1]q
}
`, rName))
}

func testAccInstanceConfig_baseMonitoringRole(rName string) string {
	return fmt.Sprintf(`
data "aws_partition" "current" {}

resource "aws_iam_role" "test" {
  name = %[1]q

  assume_role_policy = <<EOF
{
  "Version": "2012-10-17",
  "Statement": [
    {
      "Sid": "",
      "Effect": "Allow",
      "Principal": {
        "Service": "monitoring.rds.${data.aws_partition.current.dns_suffix}"
      },
      "Action": "sts:AssumeRole"
    }
  ]
}
EOF
}

resource "aws_iam_role_policy_attachment" "test" {
  policy_arn = "arn:${data.aws_partition.current.partition}:iam::aws:policy/service-role/AmazonRDSEnhancedMonitoringRole"
  role       = aws_iam_role.test.name
}
`, rName)
}

func testAccInstanceConfig_snapshotID(rName string) string {
	return acctest.ConfigCompose(
		testAccInstanceConfig_orderableClassMariadb(),
		fmt.Sprintf(`
resource "aws_db_instance" "source" {
  allocated_storage   = 5
  engine              = data.aws_rds_orderable_db_instance.test.engine
  identifier          = "%[1]s-source"
  instance_class      = data.aws_rds_orderable_db_instance.test.instance_class
  password            = "avoid-plaintext-passwords"
  username            = "tfacctest"
  skip_final_snapshot = true
}

resource "aws_db_snapshot" "test" {
  db_instance_identifier = aws_db_instance.source.id
  db_snapshot_identifier = %[1]q
}

resource "aws_db_instance" "test" {
  identifier          = %[1]q
  instance_class      = aws_db_instance.source.instance_class
  snapshot_identifier = aws_db_snapshot.test.id
  skip_final_snapshot = true
}
`, rName))
}

func testAccInstanceConfig_SnapshotIdentifier_namePrefix(identifierPrefix, sourceName string) string {
	return acctest.ConfigCompose(
		testAccInstanceConfig_orderableClassMariadb(),
		fmt.Sprintf(`
resource "aws_db_instance" "source" {
  allocated_storage   = 5
  engine              = data.aws_rds_orderable_db_instance.test.engine
  identifier          = %[1]q
  instance_class      = data.aws_rds_orderable_db_instance.test.instance_class
  password            = "avoid-plaintext-passwords"
  username            = "tfacctest"
  skip_final_snapshot = true
}

resource "aws_db_snapshot" "test" {
  db_instance_identifier = aws_db_instance.source.id
  db_snapshot_identifier = %[1]q
}

resource "aws_db_instance" "test" {
  identifier_prefix   = %[2]q
  instance_class      = aws_db_instance.source.instance_class
  snapshot_identifier = aws_db_snapshot.test.id
  skip_final_snapshot = true
}
`, sourceName, identifierPrefix))
}

func testAccInstanceConfig_SnapshotIdentifier_nameGenerated(sourceName string) string {
	return acctest.ConfigCompose(
		testAccInstanceConfig_orderableClassMariadb(),
		fmt.Sprintf(`
resource "aws_db_instance" "source" {
  allocated_storage   = 5
  engine              = data.aws_rds_orderable_db_instance.test.engine
  identifier          = %[1]q
  instance_class      = data.aws_rds_orderable_db_instance.test.instance_class
  password            = "avoid-plaintext-passwords"
  username            = "tfacctest"
  skip_final_snapshot = true
}

resource "aws_db_snapshot" "test" {
  db_instance_identifier = aws_db_instance.source.id
  db_snapshot_identifier = %[1]q
}

resource "aws_db_instance" "test" {
  instance_class      = aws_db_instance.source.instance_class
  snapshot_identifier = aws_db_snapshot.test.id
  skip_final_snapshot = true
}
`, sourceName))
}

func testAccInstanceConfig_SnapshotID_associationRemoved(rName string) string {
	return acctest.ConfigCompose(
		testAccInstanceConfig_orderableClassMariadb(),
		fmt.Sprintf(`
resource "aws_db_instance" "source" {
  allocated_storage   = 5
  engine              = data.aws_rds_orderable_db_instance.test.engine
  identifier          = "%[1]s-source"
  instance_class      = data.aws_rds_orderable_db_instance.test.instance_class
  password            = "avoid-plaintext-passwords"
  username            = "tfacctest"
  skip_final_snapshot = true
}

resource "aws_db_snapshot" "test" {
  db_instance_identifier = aws_db_instance.source.id
  db_snapshot_identifier = %[1]q
}

resource "aws_db_instance" "test" {
  identifier          = %[1]q
  instance_class      = aws_db_instance.source.instance_class
  skip_final_snapshot = true
}
`, rName))
}

func testAccInstanceConfig_SnapshotID_allocatedStorage(rName string, allocatedStorage int) string {
	return acctest.ConfigCompose(testAccInstanceConfig_orderableClassMariadb(), fmt.Sprintf(`
resource "aws_db_instance" "source" {
  allocated_storage   = 5
  engine              = data.aws_rds_orderable_db_instance.test.engine
  identifier          = "%[1]s-source"
  instance_class      = data.aws_rds_orderable_db_instance.test.instance_class
  password            = "avoid-plaintext-passwords"
  username            = "tfacctest"
  skip_final_snapshot = true
}

resource "aws_db_snapshot" "test" {
  db_instance_identifier = aws_db_instance.source.id
  db_snapshot_identifier = %[1]q
}

resource "aws_db_instance" "test" {
  allocated_storage   = %[2]d
  identifier          = %[1]q
  instance_class      = aws_db_instance.source.instance_class
  snapshot_identifier = aws_db_snapshot.test.id
  skip_final_snapshot = true
}
`, rName, allocatedStorage))
}

func testAccInstanceConfig_SnapshotID_io1Storage(rName string, iops int) string {
	return fmt.Sprintf(`
data "aws_rds_orderable_db_instance" "test" {
  engine         = "mariadb"
  engine_version = "10.5.12"
  license_model  = "general-public-license"
  storage_type   = "io1"

  preferred_instance_classes = ["db.t3.micro", "db.t2.micro", "db.t2.medium"]
}

resource "aws_db_instance" "source" {
  allocated_storage   = 200
  engine              = data.aws_rds_orderable_db_instance.test.engine
  identifier          = "%[1]s-source"
  instance_class      = data.aws_rds_orderable_db_instance.test.instance_class
  password            = "avoid-plaintext-passwords"
  username            = "tfacctest"
  skip_final_snapshot = true
}

resource "aws_db_snapshot" "test" {
  db_instance_identifier = aws_db_instance.source.id
  db_snapshot_identifier = %[1]q
}

resource "aws_db_instance" "test" {
  identifier          = %[1]q
  instance_class      = aws_db_instance.source.instance_class
  snapshot_identifier = aws_db_snapshot.test.id
  skip_final_snapshot = true
  allocated_storage   = 200
  iops                = %[2]d
  storage_type        = data.aws_rds_orderable_db_instance.test.storage_type
}
`, rName, iops)
}

func testAccInstanceConfig_SnapshotID_allowMajorVersionUpgrade(rName string, allowMajorVersionUpgrade bool) string {
	return fmt.Sprintf(`
data "aws_rds_orderable_db_instance" "postgres13" {
  engine         = "postgres"
  engine_version = "13.5"
  license_model  = "postgresql-license"
  storage_type   = "standard"

  preferred_instance_classes = ["db.t3.micro", "db.t2.micro", "db.t2.medium"]
}

resource "aws_db_instance" "source" {
  allocated_storage   = 5
  engine              = data.aws_rds_orderable_db_instance.postgres13.engine
  engine_version      = data.aws_rds_orderable_db_instance.postgres13.engine_version
  identifier          = "%[1]s-source"
  instance_class      = data.aws_rds_orderable_db_instance.postgres13.instance_class
  password            = "avoid-plaintext-passwords"
  username            = "tfacctest"
  skip_final_snapshot = true
}

resource "aws_db_snapshot" "test" {
  db_instance_identifier = aws_db_instance.source.id
  db_snapshot_identifier = %[1]q
}

data "aws_rds_orderable_db_instance" "postgres14" {
  engine         = "postgres"
  engine_version = "14.1"
  license_model  = "postgresql-license"
  storage_type   = "standard"

  preferred_instance_classes = ["db.t3.micro", "db.t2.micro", "db.t2.medium"]
}

resource "aws_db_instance" "test" {
  allow_major_version_upgrade = %[2]t
  engine                      = data.aws_rds_orderable_db_instance.postgres14.engine
  engine_version              = data.aws_rds_orderable_db_instance.postgres14.engine_version
  identifier                  = %[1]q
  instance_class              = aws_db_instance.source.instance_class
  snapshot_identifier         = aws_db_snapshot.test.id
  skip_final_snapshot         = true
}
`, rName, allowMajorVersionUpgrade)
}

func testAccInstanceConfig_SnapshotID_autoMinorVersionUpgrade(rName string, autoMinorVersionUpgrade bool) string {
	return acctest.ConfigCompose(testAccInstanceConfig_orderableClassMariadb(), fmt.Sprintf(`
resource "aws_db_instance" "source" {
  allocated_storage   = 5
  engine              = data.aws_rds_orderable_db_instance.test.engine
  identifier          = "%[1]s-source"
  instance_class      = data.aws_rds_orderable_db_instance.test.instance_class
  password            = "avoid-plaintext-passwords"
  username            = "tfacctest"
  skip_final_snapshot = true
}

resource "aws_db_snapshot" "test" {
  db_instance_identifier = aws_db_instance.source.id
  db_snapshot_identifier = %[1]q
}

resource "aws_db_instance" "test" {
  auto_minor_version_upgrade = %[2]t
  identifier                 = %[1]q
  instance_class             = aws_db_instance.source.instance_class
  snapshot_identifier        = aws_db_snapshot.test.id
  skip_final_snapshot        = true
}
`, rName, autoMinorVersionUpgrade))
}

func testAccInstanceConfig_SnapshotID_availabilityZone(rName string) string {
	return acctest.ConfigCompose(
		testAccInstanceConfig_orderableClassMariadb(),
		acctest.ConfigAvailableAZsNoOptIn(),
		fmt.Sprintf(`
resource "aws_db_instance" "source" {
  allocated_storage   = 5
  engine              = data.aws_rds_orderable_db_instance.test.engine
  identifier          = "%[1]s-source"
  instance_class      = data.aws_rds_orderable_db_instance.test.instance_class
  password            = "avoid-plaintext-passwords"
  username            = "tfacctest"
  skip_final_snapshot = true
}

resource "aws_db_snapshot" "test" {
  db_instance_identifier = aws_db_instance.source.id
  db_snapshot_identifier = %[1]q
}

resource "aws_db_instance" "test" {
  availability_zone   = data.aws_availability_zones.available.names[0]
  identifier          = %[1]q
  instance_class      = aws_db_instance.source.instance_class
  snapshot_identifier = aws_db_snapshot.test.id
  skip_final_snapshot = true
}
`, rName))
}

func testAccInstanceConfig_SnapshotID_backupRetentionPeriod(rName string, backupRetentionPeriod int) string {
	return acctest.ConfigCompose(testAccInstanceConfig_orderableClassMariadb(), fmt.Sprintf(`
resource "aws_db_instance" "source" {
  allocated_storage   = 5
  engine              = data.aws_rds_orderable_db_instance.test.engine
  identifier          = "%[1]s-source"
  instance_class      = data.aws_rds_orderable_db_instance.test.instance_class
  password            = "avoid-plaintext-passwords"
  username            = "tfacctest"
  skip_final_snapshot = true
}

resource "aws_db_snapshot" "test" {
  db_instance_identifier = aws_db_instance.source.id
  db_snapshot_identifier = %[1]q
}

resource "aws_db_instance" "test" {
  backup_retention_period = %[2]d
  identifier              = %[1]q
  instance_class          = aws_db_instance.source.instance_class
  snapshot_identifier     = aws_db_snapshot.test.id
  skip_final_snapshot     = true
}
`, rName, backupRetentionPeriod))
}

func testAccInstanceConfig_SnapshotID_BackupRetentionPeriod_unset(rName string) string {
	return acctest.ConfigCompose(testAccInstanceConfig_orderableClassMariadb(), fmt.Sprintf(`
resource "aws_db_instance" "source" {
  allocated_storage       = 5
  backup_retention_period = 1
  engine                  = data.aws_rds_orderable_db_instance.test.engine
  identifier              = "%[1]s-source"
  instance_class          = data.aws_rds_orderable_db_instance.test.instance_class
  password                = "avoid-plaintext-passwords"
  username                = "tfacctest"
  skip_final_snapshot     = true
}

resource "aws_db_snapshot" "test" {
  db_instance_identifier = aws_db_instance.source.id
  db_snapshot_identifier = %[1]q
}

resource "aws_db_instance" "test" {
  backup_retention_period = 0
  identifier              = %[1]q
  instance_class          = aws_db_instance.source.instance_class
  snapshot_identifier     = aws_db_snapshot.test.id
  skip_final_snapshot     = true
}
`, rName))
}

// We provide maintenance_window to prevent the following error from a randomly selected window:
// InvalidParameterValue: The backup window and maintenance window must not overlap.
func testAccInstanceConfig_SnapshotID_backupWindow(rName, backupWindow, maintenanceWindow string) string {
	return acctest.ConfigCompose(testAccInstanceConfig_orderableClassMariadb(), fmt.Sprintf(`
resource "aws_db_instance" "source" {
  allocated_storage   = 5
  engine              = data.aws_rds_orderable_db_instance.test.engine
  identifier          = "%[1]s-source"
  instance_class      = data.aws_rds_orderable_db_instance.test.instance_class
  password            = "avoid-plaintext-passwords"
  username            = "tfacctest"
  skip_final_snapshot = true
}

resource "aws_db_snapshot" "test" {
  db_instance_identifier = aws_db_instance.source.id
  db_snapshot_identifier = %[1]q
}

resource "aws_db_instance" "test" {
  backup_window       = %[2]q
  identifier          = %[1]q
  instance_class      = aws_db_instance.source.instance_class
  maintenance_window  = %[3]q
  snapshot_identifier = aws_db_snapshot.test.id
  skip_final_snapshot = true
}
`, rName, backupWindow, maintenanceWindow))
}

func testAccInstanceConfig_SnapshotID_dbSubnetGroupName(rName string) string {
	return acctest.ConfigCompose(
		testAccInstanceConfig_orderableClassMariadb(),
		testAccInstanceConfig_baseVPC(rName),
		fmt.Sprintf(`
resource "aws_db_instance" "source" {
  allocated_storage   = 5
  engine              = data.aws_rds_orderable_db_instance.test.engine
  identifier          = "%[1]s-source"
  instance_class      = data.aws_rds_orderable_db_instance.test.instance_class
  password            = "avoid-plaintext-passwords"
  username            = "tfacctest"
  skip_final_snapshot = true
}

resource "aws_db_snapshot" "test" {
  db_instance_identifier = aws_db_instance.source.id
  db_snapshot_identifier = %[1]q
}

resource "aws_db_instance" "test" {
  db_subnet_group_name = aws_db_subnet_group.test.name
  identifier           = %[1]q
  instance_class       = aws_db_instance.source.instance_class
  snapshot_identifier  = aws_db_snapshot.test.id
  skip_final_snapshot  = true
}
`, rName))
}

func testAccInstanceConfig_SnapshotID_DBSubnetGroupName_ramShared(rName string) string {
	return acctest.ConfigCompose(
		testAccInstanceConfig_orderableClassMariadb(),
		acctest.ConfigAlternateAccountProvider(),
		fmt.Sprintf(`
data "aws_availability_zones" "alternate" {
  provider = "awsalternate"

  state = "available"

  filter {
    name   = "opt-in-status"
    values = ["opt-in-not-required"]
  }
}

data "aws_organizations_organization" "test" {}

resource "aws_vpc" "test" {
  provider = "awsalternate"

  cidr_block = "10.0.0.0/16"

  tags = {
    Name = %[1]q
  }
}

resource "aws_subnet" "test" {
  count    = 2
  provider = "awsalternate"

  availability_zone = data.aws_availability_zones.alternate.names[count.index]
  cidr_block        = "10.0.${count.index}.0/24"
  vpc_id            = aws_vpc.test.id

  tags = {
    Name = %[1]q
  }
}

resource "aws_ram_resource_share" "test" {
  provider = "awsalternate"

  name = %[1]q
}

resource "aws_ram_principal_association" "test" {
  provider = "awsalternate"

  principal          = data.aws_organizations_organization.test.arn
  resource_share_arn = aws_ram_resource_share.test.arn
}

resource "aws_ram_resource_association" "test" {
  count    = 2
  provider = "awsalternate"

  resource_arn       = aws_subnet.test[count.index].arn
  resource_share_arn = aws_ram_resource_share.test.id
}

resource "aws_db_subnet_group" "test" {
  depends_on = [aws_ram_principal_association.test, aws_ram_resource_association.test]

  name       = %[1]q
  subnet_ids = aws_subnet.test[*].id
}

resource "aws_security_group" "test" {
  depends_on = [aws_ram_principal_association.test, aws_ram_resource_association.test]

  name   = %[1]q
  vpc_id = aws_vpc.test.id
}

resource "aws_db_instance" "source" {
  allocated_storage   = 5
  engine              = data.aws_rds_orderable_db_instance.test.engine
  identifier          = "%[1]s-source"
  instance_class      = data.aws_rds_orderable_db_instance.test.instance_class
  password            = "avoid-plaintext-passwords"
  username            = "tfacctest"
  skip_final_snapshot = true
}

resource "aws_db_snapshot" "test" {
  db_instance_identifier = aws_db_instance.source.id
  db_snapshot_identifier = %[1]q
}

resource "aws_db_instance" "test" {
  db_subnet_group_name   = aws_db_subnet_group.test.name
  identifier             = %[1]q
  instance_class         = aws_db_instance.source.instance_class
  snapshot_identifier    = aws_db_snapshot.test.id
  skip_final_snapshot    = true
  vpc_security_group_ids = [aws_security_group.test.id]
}
`, rName))
}

func testAccInstanceConfig_SnapshotID_DBSubnetGroupName_vpcSecurityGroupIDs(rName string) string {
	return acctest.ConfigCompose(
		testAccInstanceConfig_orderableClassMariadb(),
		testAccInstanceConfig_baseVPC(rName),
		fmt.Sprintf(`
resource "aws_security_group" "test" {
  name   = %[1]q
  vpc_id = aws_vpc.test.id

  tags = {
    Name = %[1]q
  }
}

resource "aws_db_instance" "source" {
  allocated_storage   = 5
  engine              = data.aws_rds_orderable_db_instance.test.engine
  identifier          = "%[1]s-source"
  instance_class      = data.aws_rds_orderable_db_instance.test.instance_class
  password            = "avoid-plaintext-passwords"
  username            = "tfacctest"
  skip_final_snapshot = true
}

resource "aws_db_snapshot" "test" {
  db_instance_identifier = aws_db_instance.source.id
  db_snapshot_identifier = %[1]q
}

resource "aws_db_instance" "test" {
  db_subnet_group_name   = aws_db_subnet_group.test.name
  identifier             = %[1]q
  instance_class         = aws_db_instance.source.instance_class
  snapshot_identifier    = aws_db_snapshot.test.id
  skip_final_snapshot    = true
  vpc_security_group_ids = [aws_security_group.test.id]
}
`, rName))
}

func testAccInstanceConfig_SnapshotID_deletionProtection(rName string, deletionProtection bool) string {
	return acctest.ConfigCompose(testAccInstanceConfig_orderableClassMySQL(), fmt.Sprintf(`
resource "aws_db_instance" "source" {
  allocated_storage   = 5
  engine              = data.aws_rds_orderable_db_instance.test.engine
  identifier          = "%[1]s-source"
  instance_class      = data.aws_rds_orderable_db_instance.test.instance_class
  password            = "avoid-plaintext-passwords"
  username            = "tfacctest"
  skip_final_snapshot = true
}

resource "aws_db_snapshot" "test" {
  db_instance_identifier = aws_db_instance.source.id
  db_snapshot_identifier = %[1]q
}

resource "aws_db_instance" "test" {
  deletion_protection = %[2]t
  identifier          = %[1]q
  instance_class      = aws_db_instance.source.instance_class
  snapshot_identifier = aws_db_snapshot.test.id
  skip_final_snapshot = true
}
`, rName, deletionProtection))
}

func testAccInstanceConfig_SnapshotID_iamDatabaseAuthenticationEnabled(rName string, iamDatabaseAuthenticationEnabled bool) string {
	return acctest.ConfigCompose(testAccInstanceConfig_orderableClassMySQL(), fmt.Sprintf(`
resource "aws_db_instance" "source" {
  allocated_storage   = 5
  engine              = data.aws_rds_orderable_db_instance.test.engine
  identifier          = "%[1]s-source"
  instance_class      = data.aws_rds_orderable_db_instance.test.instance_class
  password            = "avoid-plaintext-passwords"
  username            = "tfacctest"
  skip_final_snapshot = true
}

resource "aws_db_snapshot" "test" {
  db_instance_identifier = aws_db_instance.source.id
  db_snapshot_identifier = %[1]q
}

resource "aws_db_instance" "test" {
  iam_database_authentication_enabled = %[2]t
  identifier                          = %[1]q
  instance_class                      = aws_db_instance.source.instance_class
  snapshot_identifier                 = aws_db_snapshot.test.id
  skip_final_snapshot                 = true
}
`, rName, iamDatabaseAuthenticationEnabled))
}

// We provide backup_window to prevent the following error from a randomly selected window:
// InvalidParameterValue: The backup window and maintenance window must not overlap.
func testAccInstanceConfig_SnapshotID_maintenanceWindow(rName, backupWindow, maintenanceWindow string) string {
	return acctest.ConfigCompose(testAccInstanceConfig_orderableClassMariadb(), fmt.Sprintf(`
resource "aws_db_instance" "source" {
  allocated_storage   = 5
  engine              = data.aws_rds_orderable_db_instance.test.engine
  identifier          = "%[1]s-source"
  instance_class      = data.aws_rds_orderable_db_instance.test.instance_class
  password            = "avoid-plaintext-passwords"
  username            = "tfacctest"
  skip_final_snapshot = true
}

resource "aws_db_snapshot" "test" {
  db_instance_identifier = aws_db_instance.source.id
  db_snapshot_identifier = %[1]q
}

resource "aws_db_instance" "test" {
  backup_window       = %[2]q
  identifier          = %[1]q
  instance_class      = aws_db_instance.source.instance_class
  maintenance_window  = %[3]q
  snapshot_identifier = aws_db_snapshot.test.id
  skip_final_snapshot = true
}
`, rName, backupWindow, maintenanceWindow))
}

func testAccInstanceConfig_SnapshotID_maxAllocatedStorage(rName string, maxAllocatedStorage int) string {
	return acctest.ConfigCompose(testAccInstanceConfig_orderableClassMariadb(), fmt.Sprintf(`
resource "aws_db_instance" "source" {
  allocated_storage   = 5
  engine              = data.aws_rds_orderable_db_instance.test.engine
  identifier          = "%[1]s-source"
  instance_class      = data.aws_rds_orderable_db_instance.test.instance_class
  password            = "avoid-plaintext-passwords"
  username            = "tfacctest"
  skip_final_snapshot = true
}

resource "aws_db_snapshot" "test" {
  db_instance_identifier = aws_db_instance.source.id
  db_snapshot_identifier = %[1]q
}

resource "aws_db_instance" "test" {
  allocated_storage     = aws_db_instance.source.allocated_storage
  identifier            = %[1]q
  instance_class        = aws_db_instance.source.instance_class
  max_allocated_storage = %[2]d
  snapshot_identifier   = aws_db_snapshot.test.id
  skip_final_snapshot   = true
}
`, rName, maxAllocatedStorage))
}

func testAccInstanceConfig_SnapshotID_monitoring(rName string, monitoringInterval int) string {
	return acctest.ConfigCompose(testAccInstanceConfig_orderableClassMariadb(), fmt.Sprintf(`
data "aws_partition" "current" {}

resource "aws_iam_role" "test" {
  name = %[1]q

  assume_role_policy = <<EOF
{
  "Version": "2012-10-17",
  "Statement": [
    {
      "Sid": "",
      "Effect": "Allow",
      "Principal": {
        "Service": "monitoring.rds.${data.aws_partition.current.dns_suffix}"
      },
      "Action": "sts:AssumeRole"
    }
  ]
}
EOF
}

resource "aws_iam_role_policy_attachment" "test" {
  policy_arn = "arn:${data.aws_partition.current.partition}:iam::aws:policy/service-role/AmazonRDSEnhancedMonitoringRole"
  role       = aws_iam_role.test.id
}

resource "aws_db_instance" "source" {
  allocated_storage   = 5
  engine              = data.aws_rds_orderable_db_instance.test.engine
  identifier          = "%[1]s-source"
  instance_class      = data.aws_rds_orderable_db_instance.test.instance_class
  password            = "avoid-plaintext-passwords"
  username            = "tfacctest"
  skip_final_snapshot = true
}

resource "aws_db_snapshot" "test" {
  db_instance_identifier = aws_db_instance.source.id
  db_snapshot_identifier = %[1]q
}

resource "aws_db_instance" "test" {
  identifier          = %[1]q
  instance_class      = aws_db_instance.source.instance_class
  monitoring_interval = %[2]d
  monitoring_role_arn = aws_iam_role.test.arn
  snapshot_identifier = aws_db_snapshot.test.id
  skip_final_snapshot = true
}
`, rName, monitoringInterval))
}

func testAccInstanceConfig_SnapshotID_multiAZ(rName string, multiAz bool) string {
	return acctest.ConfigCompose(testAccInstanceConfig_orderableClassMariadb(), fmt.Sprintf(`
resource "aws_db_instance" "source" {
  allocated_storage   = 5
  engine              = data.aws_rds_orderable_db_instance.test.engine
  identifier          = "%[1]s-source"
  instance_class      = data.aws_rds_orderable_db_instance.test.instance_class
  password            = "avoid-plaintext-passwords"
  username            = "tfacctest"
  skip_final_snapshot = true
}

resource "aws_db_snapshot" "test" {
  db_instance_identifier = aws_db_instance.source.id
  db_snapshot_identifier = %[1]q
}

resource "aws_db_instance" "test" {
  identifier          = %[1]q
  instance_class      = aws_db_instance.source.instance_class
  multi_az            = %[2]t
  snapshot_identifier = aws_db_snapshot.test.id
  skip_final_snapshot = true
}
`, rName, multiAz))
}

func testAccInstanceConfig_SnapshotID_MultiAZ_sqlServer(rName string, multiAz bool) string {
	return acctest.ConfigCompose(
		testAccInstanceConfig_orderableClassSQLServerSe(),
		fmt.Sprintf(`
resource "aws_db_instance" "source" {
  allocated_storage   = 20
  engine              = data.aws_rds_orderable_db_instance.test.engine
  identifier          = "%[1]s-source"
  instance_class      = data.aws_rds_orderable_db_instance.test.instance_class
  license_model       = data.aws_rds_orderable_db_instance.test.license_model
  password            = "avoid-plaintext-passwords"
  username            = "tfacctest"
  skip_final_snapshot = true
}

resource "aws_db_snapshot" "test" {
  db_instance_identifier = aws_db_instance.source.id
  db_snapshot_identifier = %[1]q
}

resource "aws_db_instance" "test" {
  # InvalidParameterValue: Mirroring cannot be applied to instances with backup retention set to zero.
  backup_retention_period = 1
  identifier              = %[1]q
  instance_class          = aws_db_instance.source.instance_class
  multi_az                = %[2]t
  snapshot_identifier     = aws_db_snapshot.test.id
  skip_final_snapshot     = true
}
`, rName, multiAz))
}

func testAccInstanceConfig_SnapshotID_parameterGroupName(rName string) string {
	return acctest.ConfigCompose(
		testAccInstanceConfig_orderableClassMariadb(),
		fmt.Sprintf(`
resource "aws_db_parameter_group" "test" {
  family = data.aws_rds_engine_version.default.parameter_group_family
  name   = %[1]q

  parameter {
    name  = "sync_binlog"
    value = 0
  }
}

resource "aws_db_instance" "source" {
  allocated_storage   = 5
  engine              = data.aws_rds_orderable_db_instance.test.engine
  engine_version      = data.aws_rds_orderable_db_instance.test.engine_version
  identifier          = "%[1]s-source"
  instance_class      = data.aws_rds_orderable_db_instance.test.instance_class
  password            = "avoid-plaintext-passwords"
  username            = "tfacctest"
  skip_final_snapshot = true
}

resource "aws_db_snapshot" "test" {
  db_instance_identifier = aws_db_instance.source.id
  db_snapshot_identifier = %[1]q
}

resource "aws_db_instance" "test" {
  identifier           = %[1]q
  instance_class       = aws_db_instance.source.instance_class
  parameter_group_name = aws_db_parameter_group.test.id
  snapshot_identifier  = aws_db_snapshot.test.id
  skip_final_snapshot  = true
}
`, rName))
}

func testAccInstanceConfig_SnapshotID_port(rName string, port int) string {
	return acctest.ConfigCompose(
		testAccInstanceConfig_orderableClassMariadb(),
		fmt.Sprintf(`
resource "aws_db_instance" "source" {
  allocated_storage   = 5
  engine              = data.aws_rds_orderable_db_instance.test.engine
  identifier          = "%[1]s-source"
  instance_class      = data.aws_rds_orderable_db_instance.test.instance_class
  password            = "avoid-plaintext-passwords"
  username            = "tfacctest"
  skip_final_snapshot = true
}

resource "aws_db_snapshot" "test" {
  db_instance_identifier = aws_db_instance.source.id
  db_snapshot_identifier = %[1]q
}

resource "aws_db_instance" "test" {
  identifier          = %[1]q
  instance_class      = aws_db_instance.source.instance_class
  port                = %[2]d
  snapshot_identifier = aws_db_snapshot.test.id
  skip_final_snapshot = true
}
`, rName, port))
}

func testAccInstanceConfig_SnapshotID_tags(rName string) string {
	return acctest.ConfigCompose(
		testAccInstanceConfig_orderableClassMariadb(),
		fmt.Sprintf(`
resource "aws_db_instance" "source" {
  allocated_storage   = 5
  engine              = data.aws_rds_orderable_db_instance.test.engine
  identifier          = "%[1]s-source"
  instance_class      = data.aws_rds_orderable_db_instance.test.instance_class
  password            = "avoid-plaintext-passwords"
  username            = "tfacctest"
  skip_final_snapshot = true

  tags = {
    key1 = "value-old"
  }
}

resource "aws_db_snapshot" "test" {
  db_instance_identifier = aws_db_instance.source.id
  db_snapshot_identifier = %[1]q
}

resource "aws_db_instance" "test" {
  identifier          = %[1]q
  instance_class      = aws_db_instance.source.instance_class
  snapshot_identifier = aws_db_snapshot.test.id
  skip_final_snapshot = true

  tags = {
    key1 = "value1"
  }
}
`, rName))
}

func testAccInstanceConfig_SnapshotID_tagsRemove(rName string) string { //nolint:unused // This function is used in a skipped acceptance test
	return acctest.ConfigCompose(
		testAccInstanceConfig_orderableClassMariadb(),
		fmt.Sprintf(`
resource "aws_db_instance" "source" {
  allocated_storage   = 5
  engine              = data.aws_rds_orderable_db_instance.test.engine
  identifier          = "%[1]s-source"
  instance_class      = data.aws_rds_orderable_db_instance.test.instance_class
  password            = "avoid-plaintext-passwords"
  username            = "tfacctest"
  skip_final_snapshot = true

  tags = {
    key1 = "value1"
  }
}

resource "aws_db_snapshot" "test" {
  db_instance_identifier = aws_db_instance.source.id
  db_snapshot_identifier = %[1]q
}

resource "aws_db_instance" "test" {
  identifier          = %[1]q
  instance_class      = aws_db_instance.source.instance_class
  snapshot_identifier = aws_db_snapshot.test.id
  skip_final_snapshot = true

  tags = {}
}
`, rName))
}

func testAccInstanceConfig_SnapshotID_vpcSecurityGroupIDs(rName string) string {
	return acctest.ConfigCompose(testAccInstanceConfig_orderableClassMariadb(), fmt.Sprintf(`
data "aws_vpc" "default" {
  default = true
}

resource "aws_security_group" "test" {
  name   = %[1]q
  vpc_id = data.aws_vpc.default.id
}

resource "aws_db_instance" "source" {
  allocated_storage   = 5
  engine              = data.aws_rds_orderable_db_instance.test.engine
  identifier          = "%[1]s-source"
  instance_class      = data.aws_rds_orderable_db_instance.test.instance_class
  password            = "avoid-plaintext-passwords"
  username            = "tfacctest"
  skip_final_snapshot = true
}

resource "aws_db_snapshot" "test" {
  db_instance_identifier = aws_db_instance.source.id
  db_snapshot_identifier = %[1]q
}

resource "aws_db_instance" "test" {
  identifier             = %[1]q
  instance_class         = aws_db_instance.source.instance_class
  snapshot_identifier    = aws_db_snapshot.test.id
  skip_final_snapshot    = true
  vpc_security_group_ids = [aws_security_group.test.id]
}
`, rName))
}

func testAccInstanceConfig_SnapshotID_VPCSecurityGroupIDs_tags(rName string) string {
	return acctest.ConfigCompose(testAccInstanceConfig_orderableClassMariadb(), fmt.Sprintf(`
data "aws_vpc" "default" {
  default = true
}

resource "aws_security_group" "test" {
  name   = %[1]q
  vpc_id = data.aws_vpc.default.id
}

resource "aws_db_instance" "source" {
  allocated_storage   = 5
  engine              = data.aws_rds_orderable_db_instance.test.engine
  identifier          = "%[1]s-source"
  instance_class      = data.aws_rds_orderable_db_instance.test.instance_class
  password            = "avoid-plaintext-passwords"
  username            = "tfacctest"
  skip_final_snapshot = true
}

resource "aws_db_snapshot" "test" {
  db_instance_identifier = aws_db_instance.source.id
  db_snapshot_identifier = %[1]q
}

resource "aws_db_instance" "test" {
  identifier             = %[1]q
  instance_class         = aws_db_instance.source.instance_class
  snapshot_identifier    = aws_db_snapshot.test.id
  skip_final_snapshot    = true
  vpc_security_group_ids = [aws_security_group.test.id]

  tags = {
    key1 = "value1"
  }
}
`, rName))
}

func testAccInstanceConfig_performanceInsightsDisabled(rName string) string {
	return fmt.Sprintf(`
data "aws_rds_engine_version" "default" {
  engine = "mysql"
}

data "aws_rds_orderable_db_instance" "test" {
  engine                        = data.aws_rds_engine_version.default.engine
  engine_version                = data.aws_rds_engine_version.default.version
  license_model                 = "general-public-license"
  storage_type                  = "standard"
  supports_performance_insights = true
  preferred_instance_classes    = ["db.m3.medium", "db.m3.large", "db.m4.large"]
}

resource "aws_db_instance" "test" {
  allocated_storage       = 5
  backup_retention_period = 0
  engine                  = data.aws_rds_engine_version.default.engine
  engine_version          = data.aws_rds_engine_version.default.version
  identifier              = %[1]q
  instance_class          = data.aws_rds_orderable_db_instance.test.instance_class
  db_name                 = "mydb"
  password                = "mustbeeightcharaters"
  skip_final_snapshot     = true
  username                = "foo"
}
`, rName)
}

func testAccInstanceConfig_performanceInsightsEnabled(rName string) string {
	return fmt.Sprintf(`
data "aws_rds_engine_version" "default" {
  engine = "mysql"
}

data "aws_rds_orderable_db_instance" "test" {
  engine                        = data.aws_rds_engine_version.default.engine
  engine_version                = data.aws_rds_engine_version.default.version
  license_model                 = "general-public-license"
  storage_type                  = "standard"
  supports_performance_insights = true
  preferred_instance_classes    = ["db.m3.medium", "db.m3.large", "db.m4.large"]
}

resource "aws_db_instance" "test" {
  allocated_storage                     = 5
  backup_retention_period               = 0
  engine                                = data.aws_rds_engine_version.default.engine
  engine_version                        = data.aws_rds_engine_version.default.version
  identifier                            = %[1]q
  instance_class                        = data.aws_rds_orderable_db_instance.test.instance_class
  db_name                               = "mydb"
  password                              = "mustbeeightcharaters"
  performance_insights_enabled          = true
  performance_insights_retention_period = 7
  skip_final_snapshot                   = true
  username                              = "foo"
}
`, rName)
}

func testAccInstanceConfig_performanceInsightsKMSKeyIdDisabled(rName string) string {
	return fmt.Sprintf(`
resource "aws_kms_key" "test" {
  deletion_window_in_days = 7
}

data "aws_rds_engine_version" "default" {
  engine = "mysql"
}

data "aws_rds_orderable_db_instance" "test" {
  engine                        = data.aws_rds_engine_version.default.engine
  engine_version                = data.aws_rds_engine_version.default.version
  license_model                 = "general-public-license"
  storage_type                  = "standard"
  supports_performance_insights = true
  preferred_instance_classes    = ["db.m3.medium", "db.m3.large", "db.m4.large"]
}

resource "aws_db_instance" "test" {
  engine                  = data.aws_rds_engine_version.default.engine
  identifier              = %[1]q
  instance_class          = data.aws_rds_orderable_db_instance.test.instance_class
  allocated_storage       = 5
  backup_retention_period = 0
  db_name                 = "mydb"
  username                = "foo"
  password                = "mustbeeightcharaters"
  skip_final_snapshot     = true
}
`, rName)
}

func testAccInstanceConfig_performanceInsightsKMSKeyID(rName string) string {
	return fmt.Sprintf(`
resource "aws_kms_key" "test" {
  deletion_window_in_days = 7
}

data "aws_rds_engine_version" "default" {
  engine = "mysql"
}

data "aws_rds_orderable_db_instance" "test" {
  engine                        = data.aws_rds_engine_version.default.engine
  engine_version                = data.aws_rds_engine_version.default.version
  license_model                 = "general-public-license"
  storage_type                  = "standard"
  supports_performance_insights = true
  preferred_instance_classes    = ["db.m3.medium", "db.m3.large", "db.m4.large"]
}

resource "aws_db_instance" "test" {
  allocated_storage                     = 5
  backup_retention_period               = 0
  engine                                = data.aws_rds_engine_version.default.engine
  engine_version                        = data.aws_rds_engine_version.default.version
  identifier                            = %[1]q
  instance_class                        = data.aws_rds_orderable_db_instance.test.instance_class
  db_name                               = "mydb"
  password                              = "mustbeeightcharaters"
  performance_insights_enabled          = true
  performance_insights_kms_key_id       = aws_kms_key.test.arn
  performance_insights_retention_period = 7
  skip_final_snapshot                   = true
  username                              = "foo"
}
`, rName)
}

func testAccInstanceConfig_performanceInsightsRetentionPeriod(rName string, performanceInsightsRetentionPeriod int) string {
	return fmt.Sprintf(`
data "aws_rds_engine_version" "default" {
  engine = "mysql"
}

data "aws_rds_orderable_db_instance" "test" {
  engine                        = data.aws_rds_engine_version.default.engine
  engine_version                = data.aws_rds_engine_version.default.version
  license_model                 = "general-public-license"
  storage_type                  = "standard"
  supports_performance_insights = true
  preferred_instance_classes    = ["db.m3.medium", "db.m3.large", "db.m4.large"]
}

resource "aws_db_instance" "test" {
  allocated_storage                     = 5
  backup_retention_period               = 0
  engine                                = data.aws_rds_engine_version.default.engine
  engine_version                        = data.aws_rds_engine_version.default.version
  identifier                            = %[1]q
  instance_class                        = data.aws_rds_orderable_db_instance.test.instance_class
  db_name                               = "mydb"
  password                              = "mustbeeightcharaters"
  performance_insights_enabled          = true
  performance_insights_retention_period = %[2]d
  skip_final_snapshot                   = true
  username                              = "foo"
}
`, rName, performanceInsightsRetentionPeriod)
}

func testAccInstanceConfig_ReplicateSourceDB_performanceInsightsEnabled(rName string) string {
	return fmt.Sprintf(`
resource "aws_kms_key" "test" {
  description = "Terraform acc test"

  policy = <<POLICY
{
  "Version": "2012-10-17",
  "Id": "kms-tf-1",
  "Statement": [
    {
      "Sid": "Enable IAM User Permissions",
      "Effect": "Allow",
      "Principal": {
        "AWS": "*"
      },
      "Action": "kms:*",
      "Resource": "*"
    }
  ]
}
POLICY
}

data "aws_rds_engine_version" "default" {
  engine = "mysql"
}

data "aws_rds_orderable_db_instance" "test" {
  engine                        = data.aws_rds_engine_version.default.engine
  engine_version                = data.aws_rds_engine_version.default.version
  license_model                 = "general-public-license"
  storage_type                  = "standard"
  supports_performance_insights = true
  preferred_instance_classes    = ["db.m3.medium", "db.m3.large", "db.m4.large"]
}

resource "aws_db_instance" "source" {
  allocated_storage       = 5
  backup_retention_period = 1
  engine                  = data.aws_rds_engine_version.default.engine
  engine_version          = data.aws_rds_engine_version.default.version
  identifier              = "%[1]s-source"
  instance_class          = data.aws_rds_orderable_db_instance.test.instance_class
  password                = "mustbeeightcharaters"
  username                = "tfacctest"
  skip_final_snapshot     = true
}

resource "aws_db_instance" "test" {
  identifier                            = %[1]q
  instance_class                        = aws_db_instance.source.instance_class
  performance_insights_enabled          = true
  performance_insights_kms_key_id       = aws_kms_key.test.arn
  performance_insights_retention_period = 7
  replicate_source_db                   = aws_db_instance.source.id
  skip_final_snapshot                   = true
}
`, rName)
}

func testAccInstanceConfig_SnapshotID_performanceInsightsEnabled(rName string) string {
	return fmt.Sprintf(`
resource "aws_kms_key" "test" {
  description = "Terraform acc test"

  policy = <<POLICY
{
  "Version": "2012-10-17",
  "Id": "kms-tf-1",
  "Statement": [
    {
      "Sid": "Enable IAM User Permissions",
      "Effect": "Allow",
      "Principal": {
        "AWS": "*"
      },
      "Action": "kms:*",
      "Resource": "*"
    }
  ]
}
POLICY
}

data "aws_rds_engine_version" "default" {
  engine = "mysql"
}

data "aws_rds_orderable_db_instance" "test" {
  engine                        = data.aws_rds_engine_version.default.engine
  engine_version                = data.aws_rds_engine_version.default.version
  license_model                 = "general-public-license"
  storage_type                  = "standard"
  supports_performance_insights = true
  preferred_instance_classes    = ["db.m3.medium", "db.m3.large", "db.m4.large"]
}

resource "aws_db_instance" "source" {
  allocated_storage   = 5
  engine              = data.aws_rds_engine_version.default.engine
  engine_version      = data.aws_rds_engine_version.default.version
  identifier          = "%[1]s-source"
  instance_class      = data.aws_rds_orderable_db_instance.test.instance_class
  password            = "avoid-plaintext-passwords"
  username            = "tfacctest"
  skip_final_snapshot = true
}

resource "aws_db_snapshot" "test" {
  db_instance_identifier = aws_db_instance.source.id
  db_snapshot_identifier = %[1]q
}

resource "aws_db_instance" "test" {
  identifier                            = %[1]q
  instance_class                        = aws_db_instance.source.instance_class
  performance_insights_enabled          = true
  performance_insights_kms_key_id       = aws_kms_key.test.arn
  performance_insights_retention_period = 7
  snapshot_identifier                   = aws_db_snapshot.test.id
  skip_final_snapshot                   = true
}
`, rName)
}

func testAccInstanceConfig_noDeleteAutomatedBackups(rName string) string {
	return acctest.ConfigCompose(testAccInstanceConfig_orderableClassMariadb(), fmt.Sprintf(`
resource "aws_db_instance" "test" {
  allocated_storage   = 10
  engine              = data.aws_rds_orderable_db_instance.test.engine
  identifier          = %[1]q
  instance_class      = data.aws_rds_orderable_db_instance.test.instance_class
  password            = "avoid-plaintext-passwords"
  username            = "tfacctest"
  skip_final_snapshot = true

  backup_retention_period  = 1
  delete_automated_backups = false
}
`, rName))
}

func testAccInstanceConfig_Outpost_coIPEnabled(rName string, coipEnabled bool, backupRetentionPeriod int) string {
	return acctest.ConfigCompose(
		testAccInstanceConfig_orderableClassMySQL(),
		fmt.Sprintf(`
data "aws_outposts_outposts" "test" {}

data "aws_outposts_outpost" "test" {
  id = tolist(data.aws_outposts_outposts.test.ids)[0]
}

resource "aws_vpc" "test" {
  cidr_block = "10.128.0.0/16"

  tags = {
    Name = %[1]q
  }
}

resource "aws_subnet" "test" {
  cidr_block        = "10.128.1.0/24"
  availability_zone = data.aws_outposts_outpost.test.availability_zone
  vpc_id            = aws_vpc.test.id
  outpost_arn       = data.aws_outposts_outpost.test.arn

  tags = {
    Name = %[1]q
  }
}

resource "aws_db_subnet_group" "test" {
  name       = %[1]q
  subnet_ids = [aws_subnet.test.id]
}

data "aws_ec2_local_gateway_route_table" "test" {
  outpost_arn = data.aws_outposts_outpost.test.arn
}

resource "aws_ec2_local_gateway_route_table_vpc_association" "test" {
  local_gateway_route_table_id = data.aws_ec2_local_gateway_route_table.test.id
  vpc_id                       = aws_vpc.test.id

  tags = {
    Name = %[1]q
  }
}

resource "aws_db_instance" "test" {
  identifier                = %[1]q
  allocated_storage         = 20
  backup_retention_period   = %[3]d
  engine                    = data.aws_rds_orderable_db_instance.test.engine
  engine_version            = data.aws_rds_orderable_db_instance.test.engine_version
  instance_class            = data.aws_rds_orderable_db_instance.test.instance_class
  db_name                   = "test"
  parameter_group_name      = "default.${data.aws_rds_engine_version.default.parameter_group_family}"
  skip_final_snapshot       = true
  password                  = "avoid-plaintext-passwords"
  username                  = "tfacctest"
  db_subnet_group_name      = aws_db_subnet_group.test.name
  storage_encrypted         = true
  customer_owned_ip_enabled = %[2]t
}
`, rName, coipEnabled, backupRetentionPeriod))
}

func testAccInstanceConfig_CoIPEnabled_restorePointInTime(rName string, sourceCoipEnabled bool, targetCoipEnabled bool) string {
	return acctest.ConfigCompose(
		testAccInstanceConfig_Outpost_coIPEnabled(rName, sourceCoipEnabled, 1),
		fmt.Sprintf(`
resource "aws_db_instance" "restore" {
  identifier     = "%[1]s-restore"
  instance_class = aws_db_instance.test.instance_class
  restore_to_point_in_time {
    source_db_instance_identifier = aws_db_instance.test.identifier
    use_latest_restorable_time    = true
  }
  storage_encrypted         = true
  skip_final_snapshot       = true
  db_subnet_group_name      = aws_db_instance.test.db_subnet_group_name
  customer_owned_ip_enabled = %[2]t
}
`, rName, targetCoipEnabled))
}

func testAccInstanceConfig_CoIPEnabled_snapshotID(rName string, sourceCoipEnabled bool, targetCoipEnabled bool) string {
	return acctest.ConfigCompose(testAccInstanceConfig_Outpost_coIPEnabled(rName, sourceCoipEnabled, 1), fmt.Sprintf(`
resource "aws_db_snapshot" "test" {
  db_instance_identifier = aws_db_instance.test.id
  db_snapshot_identifier = %[1]q
}

resource "aws_db_instance" "restore" {
  customer_owned_ip_enabled = %[2]t
  db_subnet_group_name      = aws_db_subnet_group.foo.name
  storage_encrypted         = true
  identifier                = "%[1]s-restore"
  instance_class            = aws_db_instance.test.instance_class
  snapshot_identifier       = aws_db_snapshot.test.id
  skip_final_snapshot       = true
}
`, rName, targetCoipEnabled))
}

func testAccInstanceConfig_license(rName, license string) string {
	return acctest.ConfigCompose(
		testAccInstanceConfig_orderableClass("oracle-se2", license, "standard", oracleSE2PreferredInstanceClasses),
		fmt.Sprintf(`
resource "aws_db_instance" "test" {
  apply_immediately   = true
  allocated_storage   = 10
  engine              = data.aws_rds_orderable_db_instance.test.engine
  identifier          = %[1]q
  instance_class      = data.aws_rds_orderable_db_instance.test.instance_class
  license_model       = data.aws_rds_orderable_db_instance.test.license_model
  password            = "avoid-plaintext-passwords"
  username            = "tfacctest"
  skip_final_snapshot = true
}
`, rName))
}

func testAccInstanceConfig_customIAMInstanceProfile(rName string) string {
	return acctest.ConfigCompose(
		testAccInstanceConfig_orderableClassCustomSQLServerWeb(),
		fmt.Sprintf(`
resource "aws_cloudformation_stack" "test" {
  name          = %[1]q
  capabilities  = ["CAPABILITY_NAMED_IAM"]
  template_body = file("test-fixtures/custom-sql-cloudformation.json")
}

resource "aws_db_instance" "test" {
  allocated_storage           = 20
  auto_minor_version_upgrade  = false
  custom_iam_instance_profile = aws_cloudformation_stack.test.outputs["RDSCustomSQLServerInstanceProfile"]
  engine                      = data.aws_rds_engine_version.default.engine
  identifier                  = %[1]q
  instance_class              = data.aws_rds_orderable_db_instance.test.instance_class
  kms_key_id                  = aws_cloudformation_stack.test.outputs["RDSCustomSQLServerKMSKey"]
  password                    = "avoid-plaintext-passwords"
  username                    = "tfacctest"
  skip_final_snapshot         = true
  storage_encrypted           = true
  vpc_security_group_ids      = [aws_cloudformation_stack.test.outputs["RDSCustomSecurityGroup"]]
  db_subnet_group_name        = aws_cloudformation_stack.test.outputs["DBSubnetGroup"]
}
`, rName))
}

func testAccInstanceConfig_BlueGreenDeployment_engineVersion(rName string, updated bool) string {
	return acctest.ConfigCompose(
		fmt.Sprintf(`
resource "aws_db_instance" "test" {
  identifier              = %[1]q
  allocated_storage       = 10
  backup_retention_period = 1
  engine                  = data.aws_rds_orderable_db_instance.test.engine
  engine_version          = data.aws_rds_orderable_db_instance.test.engine_version
  instance_class          = data.aws_rds_orderable_db_instance.test.instance_class
  db_name                 = "test"
  parameter_group_name    = "default.${local.engine_version.parameter_group_family}"
  skip_final_snapshot     = true
  password                = "avoid-plaintext-passwords"
  username                = "tfacctest"

  blue_green_update {
    enabled = true
  }
}

data "aws_rds_orderable_db_instance" "test" {
  engine         = local.engine_version.engine
  engine_version = local.engine_version.version
  license_model  = "general-public-license"
  storage_type   = "standard"

  preferred_instance_classes = [%[3]s]
}

data "aws_rds_engine_version" "initial" {
  engine             = "mysql"
  preferred_versions = ["8.0.27", "8.0.26", "8.0.25"]
}

data "aws_rds_engine_version" "updated" {
  engine             = data.aws_rds_engine_version.initial.engine
  preferred_versions = data.aws_rds_engine_version.initial.valid_upgrade_targets
}

locals {
  engine_version = %[2]t ? data.aws_rds_engine_version.updated : data.aws_rds_engine_version.initial
}
`, rName, updated, mySQLPreferredInstanceClasses))
}

func testAccInstanceConfig_BlueGreenDeployment_basic(rName string) string {
	return acctest.ConfigCompose(
		testAccInstanceConfig_orderableClassMySQL(),
		fmt.Sprintf(`
resource "aws_db_instance" "test" {
  identifier              = %[1]q
  allocated_storage       = 10
  backup_retention_period = 1
  engine                  = data.aws_rds_orderable_db_instance.test.engine
  engine_version          = data.aws_rds_orderable_db_instance.test.engine_version
  instance_class          = data.aws_rds_orderable_db_instance.test.instance_class
  db_name                 = "test"
  parameter_group_name    = "default.${data.aws_rds_engine_version.default.parameter_group_family}"
  skip_final_snapshot     = true
  password                = "avoid-plaintext-passwords"
  username                = "tfacctest"

  blue_green_update {
    enabled = true
  }
}
`, rName))
}

func testAccInstanceConfig_BlueGreenDeployment_parameterGroup(rName string) string {
	return acctest.ConfigCompose(
		testAccInstanceConfig_orderableClassMySQL(),
		fmt.Sprintf(`
resource "aws_db_instance" "test" {
  identifier              = %[1]q
  allocated_storage       = 10
  backup_retention_period = 1
  engine                  = data.aws_rds_orderable_db_instance.test.engine
  engine_version          = data.aws_rds_orderable_db_instance.test.engine_version
  instance_class          = data.aws_rds_orderable_db_instance.test.instance_class
  db_name                 = "test"
  parameter_group_name    = aws_db_parameter_group.test.id
  skip_final_snapshot     = true
  password                = "avoid-plaintext-passwords"
  username                = "tfacctest"

  blue_green_update {
    enabled = true
  }
}

resource "aws_db_parameter_group" "test" {
  family = data.aws_rds_engine_version.default.parameter_group_family
  name   = %[1]q

  parameter {
    name  = "sync_binlog"
    value = 0
  }
}
`, rName))
}

func testAccInstanceConfig_BlueGreenDeployment_tags1(rName, tagKey1, tagValue1 string) string {
	return acctest.ConfigCompose(
		testAccInstanceConfig_orderableClassMySQL(),
		fmt.Sprintf(`
resource "aws_db_instance" "test" {
  identifier              = %[1]q
  allocated_storage       = 10
  backup_retention_period = 1
  engine                  = data.aws_rds_orderable_db_instance.test.engine
  engine_version          = data.aws_rds_orderable_db_instance.test.engine_version
  instance_class          = data.aws_rds_orderable_db_instance.test.instance_class
  db_name                 = "test"
  parameter_group_name    = "default.${data.aws_rds_engine_version.default.parameter_group_family}"
  skip_final_snapshot     = true
  password                = "avoid-plaintext-passwords"
  username                = "tfacctest"

  tags = {
    %[2]q = %[3]q
  }

  blue_green_update {
    enabled = true
  }
}
`, rName, tagKey1, tagValue1))
}

func testAccInstanceConfig_BlueGreenDeployment_updateInstanceClass(rName string) string {
	return acctest.ConfigCompose(
		testAccInstanceConfig_orderableClassMySQL(),
		fmt.Sprintf(`
resource "aws_db_instance" "test" {
  identifier              = %[1]q
  allocated_storage       = 10
  backup_retention_period = 1
  engine                  = data.aws_rds_orderable_db_instance.updated.engine
  engine_version          = data.aws_rds_orderable_db_instance.updated.engine_version
  instance_class          = data.aws_rds_orderable_db_instance.updated.instance_class
  db_name                 = "test"
  parameter_group_name    = "default.${data.aws_rds_engine_version.default.parameter_group_family}"
  skip_final_snapshot     = true
  password                = "avoid-plaintext-passwords"
  username                = "tfacctest"

  blue_green_update {
    enabled = true
  }
}

data "aws_rds_orderable_db_instance" "updated" {
  engine         = data.aws_rds_engine_version.default.engine
  engine_version = data.aws_rds_engine_version.default.version
  license_model  = "general-public-license"
  storage_type   = "standard"

  preferred_instance_classes = ["db.t4g.micro", "db.t4g.small"]
}
`, rName))
}

func testAccInstanceConfig_BlueGreenDeployment_promote(rName string) string {
	return acctest.ConfigCompose(
		testAccInstanceConfig_orderableClassMySQL(),
		fmt.Sprintf(`
resource "aws_db_instance" "source" {
  identifier              = "%[1]s-source"
  allocated_storage       = 5
  backup_retention_period = 1
  engine                  = data.aws_rds_orderable_db_instance.test.engine
  instance_class          = data.aws_rds_orderable_db_instance.test.instance_class
  password                = "avoid-plaintext-passwords"
  username                = "tfacctest"
  skip_final_snapshot     = true
}

resource "aws_db_instance" "test" {
  identifier          = %[1]q
  instance_class      = data.aws_rds_orderable_db_instance.updated.instance_class
  skip_final_snapshot = true

  blue_green_update {
    enabled = true
  }
}

data "aws_rds_orderable_db_instance" "updated" {
  engine         = data.aws_rds_engine_version.default.engine
  engine_version = data.aws_rds_engine_version.default.version
  license_model  = "general-public-license"
  storage_type   = "standard"

  preferred_instance_classes = ["db.t4g.micro", "db.t4g.small"]
}
`, rName))
}

func testAccInstanceConfig_BlueGreenDeployment_deletionProtection(rName string, deletionProtection bool) string {
	return acctest.ConfigCompose(
		testAccInstanceConfig_orderableClassMySQL(),
		fmt.Sprintf(`
resource "aws_db_instance" "test" {
  identifier              = %[1]q
  allocated_storage       = 10
  backup_retention_period = 1
  engine                  = data.aws_rds_orderable_db_instance.test.engine
  engine_version          = data.aws_rds_orderable_db_instance.test.engine_version
  instance_class          = data.aws_rds_orderable_db_instance.test.instance_class
  db_name                 = "test"
  parameter_group_name    = "default.${data.aws_rds_engine_version.default.parameter_group_family}"
  skip_final_snapshot     = true
  password                = "avoid-plaintext-passwords"
  username                = "tfacctest"

  blue_green_update {
    enabled = true
  }

  deletion_protection = %[2]t
}
`, rName, deletionProtection))
}

func testAccInstanceConfig_BlueGreenDeployment_updateInstanceClassWithDeletionProtection(rName string, deletionProtection bool) string {
	return acctest.ConfigCompose(
		testAccInstanceConfig_orderableClassMySQL(),
		fmt.Sprintf(`
resource "aws_db_instance" "test" {
  identifier              = %[1]q
  allocated_storage       = 10
  backup_retention_period = 1
  engine                  = data.aws_rds_orderable_db_instance.updated.engine
  engine_version          = data.aws_rds_orderable_db_instance.updated.engine_version
  instance_class          = data.aws_rds_orderable_db_instance.updated.instance_class
  db_name                 = "test"
  parameter_group_name    = "default.${data.aws_rds_engine_version.default.parameter_group_family}"
  skip_final_snapshot     = true
  password                = "avoid-plaintext-passwords"
  username                = "tfacctest"

  blue_green_update {
    enabled = true
  }

  deletion_protection = %[2]t
}

data "aws_rds_orderable_db_instance" "updated" {
  engine         = data.aws_rds_engine_version.default.engine
  engine_version = data.aws_rds_engine_version.default.version
  license_model  = "general-public-license"
  storage_type   = "standard"

  preferred_instance_classes = ["db.t4g.micro", "db.t4g.small"]
}
`, rName, deletionProtection))
}

func testAccInstanceConfig_gp3(rName string, orderableClassConfig func() string, allocatedStorage int) string {
	return acctest.ConfigCompose(
		orderableClassConfig(),
		fmt.Sprintf(`
resource "aws_db_instance" "test" {
  identifier           = %[1]q
  engine               = data.aws_rds_engine_version.default.engine
  engine_version       = data.aws_rds_engine_version.default.version
  instance_class       = data.aws_rds_orderable_db_instance.test.instance_class
  db_name              = data.aws_rds_engine_version.default.engine == "sqlserver-ex" ? null : "test"
  password             = "avoid-plaintext-passwords"
  username             = "tfacctest"
  parameter_group_name = "default.${data.aws_rds_engine_version.default.parameter_group_family}"
  skip_final_snapshot  = true

  apply_immediately = true

  storage_type      = data.aws_rds_orderable_db_instance.test.storage_type
  allocated_storage = %[2]d
}
`, rName, allocatedStorage))
}

func testAccInstanceConfig_storageThroughput(rName string, iops, throughput int) string {
	return acctest.ConfigCompose(
		testAccInstanceConfig_orderableClassMySQLGP3(),
		fmt.Sprintf(`
resource "aws_db_instance" "test" {
  identifier           = %[1]q
  engine               = data.aws_rds_engine_version.default.engine
  engine_version       = data.aws_rds_engine_version.default.version
  instance_class       = data.aws_rds_orderable_db_instance.test.instance_class
  db_name              = "test"
  password             = "avoid-plaintext-passwords"
  username             = "tfacctest"
  parameter_group_name = "default.${data.aws_rds_engine_version.default.parameter_group_family}"
  skip_final_snapshot  = true

  apply_immediately = true

  storage_type      = data.aws_rds_orderable_db_instance.test.storage_type
  allocated_storage = 400

  iops               = %[2]d
  storage_throughput = %[3]d
}
`, rName, iops, throughput))
}

func testAccInstanceConfig_storageTypePostgres(rName string, storageType string, allocatedStorage int) string {
	return fmt.Sprintf(`
data "aws_rds_engine_version" "default" {
  engine = "postgres"
}

resource "aws_db_instance" "test" {
  identifier           = %[1]q
  engine               = data.aws_rds_engine_version.default.engine
  engine_version       = data.aws_rds_engine_version.default.version
  instance_class       = "db.m6g.large"
  db_name              = "test"
  password             = "avoid-plaintext-passwords"
  username             = "tfacctest"
  parameter_group_name = "default.${data.aws_rds_engine_version.default.parameter_group_family}"
  skip_final_snapshot  = true

  apply_immediately = true

  storage_type      = %[2]q
  allocated_storage = %[3]d
}
`, rName, storageType, allocatedStorage)
}<|MERGE_RESOLUTION|>--- conflicted
+++ resolved
@@ -123,6 +123,7 @@
 				ImportState:       true,
 				ImportStateVerify: true,
 				ImportStateVerifyIgnore: []string{
+					"apply_immediately",
 					"password",
 				},
 			},
@@ -157,6 +158,7 @@
 				ImportState:       true,
 				ImportStateVerify: true,
 				ImportStateVerifyIgnore: []string{
+					"apply_immediately",
 					"password",
 				},
 			},
@@ -314,6 +316,7 @@
 				ImportState:       true,
 				ImportStateVerify: true,
 				ImportStateVerifyIgnore: []string{
+					"apply_immediately",
 					"engine_version",
 					"password",
 				},
@@ -920,6 +923,7 @@
 				ImportState:       true,
 				ImportStateVerify: true,
 				ImportStateVerifyIgnore: []string{
+					"apply_immediately",
 					"password",
 				},
 			},
@@ -939,6 +943,7 @@
 				ImportState:       true,
 				ImportStateVerify: true,
 				ImportStateVerifyIgnore: []string{
+					"apply_immediately",
 					"password",
 				},
 			},
@@ -976,6 +981,7 @@
 				ImportState:       true,
 				ImportStateVerify: true,
 				ImportStateVerifyIgnore: []string{
+					"apply_immediately",
 					"password",
 				},
 			},
@@ -1012,6 +1018,7 @@
 				ImportState:       true,
 				ImportStateVerify: true,
 				ImportStateVerifyIgnore: []string{
+					"apply_immediately",
 					"password",
 				},
 			},
@@ -1984,6 +1991,7 @@
 				ImportState:       true,
 				ImportStateVerify: true,
 				ImportStateVerifyIgnore: []string{
+					"apply_immediately",
 					"password",
 				},
 			},
@@ -2064,6 +2072,7 @@
 				ImportState:       true,
 				ImportStateVerify: true,
 				ImportStateVerifyIgnore: []string{
+					"apply_immediately",
 					"password",
 					"snapshot_identifier",
 				},
@@ -2844,6 +2853,7 @@
 				ImportState:       true,
 				ImportStateVerify: true,
 				ImportStateVerifyIgnore: []string{
+					"apply_immediately",
 					"snapshot_identifier",
 				},
 			},
@@ -2884,6 +2894,7 @@
 				ImportState:       true,
 				ImportStateVerify: true,
 				ImportStateVerifyIgnore: []string{
+					"apply_immediately",
 					"snapshot_identifier",
 				},
 			},
@@ -3648,6 +3659,7 @@
 				ImportState:       true,
 				ImportStateVerify: true,
 				ImportStateVerifyIgnore: []string{
+					"apply_immediately",
 					"password",
 					"skip_final_snapshot",
 					"final_snapshot_identifier",
@@ -3684,51 +3696,6 @@
 				Check: resource.ComposeAggregateTestCheckFunc(
 					testAccCheckInstanceExists(resourceName, &dbInstance),
 					resource.TestCheckResourceAttr(resourceName, "performance_insights_enabled", "true"),
-				),
-			},
-			{
-				ResourceName:      resourceName,
-				ImportState:       true,
-				ImportStateVerify: true,
-				ImportStateVerifyIgnore: []string{
-					"password",
-					"skip_final_snapshot",
-					"final_snapshot_identifier",
-				},
-			},
-			{
-				Config: testAccInstanceConfig_performanceInsightsDisabled(rName),
-				Check: resource.ComposeAggregateTestCheckFunc(
-					testAccCheckInstanceExists(resourceName, &dbInstance),
-					resource.TestCheckResourceAttr(resourceName, "performance_insights_enabled", "false"),
-				),
-			},
-		},
-	})
-}
-
-func TestAccRDSInstance_performanceInsightsKMSKeyID(t *testing.T) {
-	if testing.Short() {
-		t.Skip("skipping long-running test in short mode")
-	}
-
-	var dbInstance rds.DBInstance
-	rName := sdkacctest.RandomWithPrefix(acctest.ResourcePrefix)
-	kmsKeyResourceName := "aws_kms_key.test"
-	resourceName := "aws_db_instance.test"
-
-	resource.ParallelTest(t, resource.TestCase{
-		PreCheck:                 func() { acctest.PreCheck(t); testAccPerformanceInsightsDefaultVersionPreCheck(t, "mysql") },
-		ErrorCheck:               acctest.ErrorCheck(t, rds.EndpointsID),
-		ProtoV5ProviderFactories: acctest.ProtoV5ProviderFactories,
-		CheckDestroy:             testAccCheckClusterDestroy,
-		Steps: []resource.TestStep{
-			{
-				Config: testAccInstanceConfig_performanceInsightsKMSKeyID(rName),
-				Check: resource.ComposeAggregateTestCheckFunc(
-					testAccCheckInstanceExists(resourceName, &dbInstance),
-					resource.TestCheckResourceAttr(resourceName, "performance_insights_enabled", "true"),
-					resource.TestCheckResourceAttrPair(resourceName, "performance_insights_kms_key_id", kmsKeyResourceName, "arn"),
 				),
 			},
 			{
@@ -3743,46 +3710,38 @@
 				},
 			},
 			{
-				Config: testAccInstanceConfig_performanceInsightsKMSKeyIdDisabled(rName),
+				Config: testAccInstanceConfig_performanceInsightsDisabled(rName),
 				Check: resource.ComposeAggregateTestCheckFunc(
 					testAccCheckInstanceExists(resourceName, &dbInstance),
 					resource.TestCheckResourceAttr(resourceName, "performance_insights_enabled", "false"),
-					resource.TestCheckResourceAttrPair(resourceName, "performance_insights_kms_key_id", kmsKeyResourceName, "arn"),
-				),
-			},
+				),
+			},
+		},
+	})
+}
+
+func TestAccRDSInstance_performanceInsightsKMSKeyID(t *testing.T) {
+	if testing.Short() {
+		t.Skip("skipping long-running test in short mode")
+	}
+
+	var dbInstance rds.DBInstance
+	rName := sdkacctest.RandomWithPrefix(acctest.ResourcePrefix)
+	kmsKeyResourceName := "aws_kms_key.test"
+	resourceName := "aws_db_instance.test"
+
+	resource.ParallelTest(t, resource.TestCase{
+		PreCheck:                 func() { acctest.PreCheck(t); testAccPerformanceInsightsDefaultVersionPreCheck(t, "mysql") },
+		ErrorCheck:               acctest.ErrorCheck(t, rds.EndpointsID),
+		ProtoV5ProviderFactories: acctest.ProtoV5ProviderFactories,
+		CheckDestroy:             testAccCheckClusterDestroy,
+		Steps: []resource.TestStep{
 			{
 				Config: testAccInstanceConfig_performanceInsightsKMSKeyID(rName),
 				Check: resource.ComposeAggregateTestCheckFunc(
 					testAccCheckInstanceExists(resourceName, &dbInstance),
 					resource.TestCheckResourceAttr(resourceName, "performance_insights_enabled", "true"),
 					resource.TestCheckResourceAttrPair(resourceName, "performance_insights_kms_key_id", kmsKeyResourceName, "arn"),
-				),
-			},
-		},
-	})
-}
-
-func TestAccRDSInstance_performanceInsightsRetentionPeriod(t *testing.T) {
-	if testing.Short() {
-		t.Skip("skipping long-running test in short mode")
-	}
-
-	var dbInstance rds.DBInstance
-	rName := sdkacctest.RandomWithPrefix(acctest.ResourcePrefix)
-	resourceName := "aws_db_instance.test"
-
-	resource.ParallelTest(t, resource.TestCase{
-		PreCheck:                 func() { acctest.PreCheck(t); testAccPerformanceInsightsDefaultVersionPreCheck(t, "mysql") },
-		ErrorCheck:               acctest.ErrorCheck(t, rds.EndpointsID),
-		ProtoV5ProviderFactories: acctest.ProtoV5ProviderFactories,
-		CheckDestroy:             testAccCheckClusterDestroy,
-		Steps: []resource.TestStep{
-			{
-				Config: testAccInstanceConfig_performanceInsightsRetentionPeriod(rName, 731),
-				Check: resource.ComposeAggregateTestCheckFunc(
-					testAccCheckInstanceExists(resourceName, &dbInstance),
-					resource.TestCheckResourceAttr(resourceName, "performance_insights_enabled", "true"),
-					resource.TestCheckResourceAttr(resourceName, "performance_insights_retention_period", "731"),
 				),
 			},
 			{
@@ -3797,52 +3756,46 @@
 				},
 			},
 			{
-				Config: testAccInstanceConfig_performanceInsightsRetentionPeriod(rName, 7),
-				Check: resource.ComposeAggregateTestCheckFunc(
-					testAccCheckInstanceExists(resourceName, &dbInstance),
-					resource.TestCheckResourceAttr(resourceName, "performance_insights_enabled", "true"),
-					resource.TestCheckResourceAttr(resourceName, "performance_insights_retention_period", "7"),
-				),
-			},
-			{
-				Config: testAccInstanceConfig_performanceInsightsRetentionPeriod(rName, 155),
-				Check: resource.ComposeAggregateTestCheckFunc(
-					testAccCheckInstanceExists(resourceName, &dbInstance),
-					resource.TestCheckResourceAttr(resourceName, "performance_insights_enabled", "true"),
-					resource.TestCheckResourceAttr(resourceName, "performance_insights_retention_period", "155"),
-				),
-			},
-		},
-	})
-}
-
-func TestAccRDSInstance_ReplicateSourceDB_performanceInsightsEnabled(t *testing.T) {
-	if testing.Short() {
-		t.Skip("skipping long-running test in short mode")
-	}
-
-	var dbInstance, sourceDbInstance rds.DBInstance
-
-	rName := sdkacctest.RandomWithPrefix(acctest.ResourcePrefix)
-	kmsKeyResourceName := "aws_kms_key.test"
-	sourceResourceName := "aws_db_instance.source"
-	resourceName := "aws_db_instance.test"
-
-	resource.ParallelTest(t, resource.TestCase{
-		PreCheck:                 func() { acctest.PreCheck(t); testAccPerformanceInsightsDefaultVersionPreCheck(t, "mysql") },
-		ErrorCheck:               acctest.ErrorCheck(t, rds.EndpointsID),
-		ProtoV5ProviderFactories: acctest.ProtoV5ProviderFactories,
-		CheckDestroy:             testAccCheckInstanceDestroy,
-		Steps: []resource.TestStep{
-			{
-				Config: testAccInstanceConfig_ReplicateSourceDB_performanceInsightsEnabled(rName),
-				Check: resource.ComposeAggregateTestCheckFunc(
-					testAccCheckInstanceExists(sourceResourceName, &sourceDbInstance),
-					testAccCheckInstanceExists(resourceName, &dbInstance),
-					testAccCheckInstanceReplicaAttributes(&sourceDbInstance, &dbInstance),
+				Config: testAccInstanceConfig_performanceInsightsKMSKeyIdDisabled(rName),
+				Check: resource.ComposeAggregateTestCheckFunc(
+					testAccCheckInstanceExists(resourceName, &dbInstance),
+					resource.TestCheckResourceAttr(resourceName, "performance_insights_enabled", "false"),
+					resource.TestCheckResourceAttrPair(resourceName, "performance_insights_kms_key_id", kmsKeyResourceName, "arn"),
+				),
+			},
+			{
+				Config: testAccInstanceConfig_performanceInsightsKMSKeyID(rName),
+				Check: resource.ComposeAggregateTestCheckFunc(
+					testAccCheckInstanceExists(resourceName, &dbInstance),
 					resource.TestCheckResourceAttr(resourceName, "performance_insights_enabled", "true"),
 					resource.TestCheckResourceAttrPair(resourceName, "performance_insights_kms_key_id", kmsKeyResourceName, "arn"),
-<<<<<<< HEAD
+				),
+			},
+		},
+	})
+}
+
+func TestAccRDSInstance_performanceInsightsRetentionPeriod(t *testing.T) {
+	if testing.Short() {
+		t.Skip("skipping long-running test in short mode")
+	}
+
+	var dbInstance rds.DBInstance
+	rName := sdkacctest.RandomWithPrefix(acctest.ResourcePrefix)
+	resourceName := "aws_db_instance.test"
+
+	resource.ParallelTest(t, resource.TestCase{
+		PreCheck:                 func() { acctest.PreCheck(t); testAccPerformanceInsightsDefaultVersionPreCheck(t, "mysql") },
+		ErrorCheck:               acctest.ErrorCheck(t, rds.EndpointsID),
+		ProtoV5ProviderFactories: acctest.ProtoV5ProviderFactories,
+		CheckDestroy:             testAccCheckClusterDestroy,
+		Steps: []resource.TestStep{
+			{
+				Config: testAccInstanceConfig_performanceInsightsRetentionPeriod(rName, 731),
+				Check: resource.ComposeAggregateTestCheckFunc(
+					testAccCheckInstanceExists(resourceName, &dbInstance),
+					resource.TestCheckResourceAttr(resourceName, "performance_insights_enabled", "true"),
+					resource.TestCheckResourceAttr(resourceName, "performance_insights_retention_period", "731"),
 				),
 			},
 			{
@@ -3857,67 +3810,21 @@
 				},
 			},
 			{
-				Config: testAccInstanceConfig_performanceInsightsKMSKeyIdDisabled(rName),
-				Check: resource.ComposeTestCheckFunc(
-					testAccCheckInstanceExists(resourceName, &dbInstance),
-					resource.TestCheckResourceAttr(resourceName, "performance_insights_enabled", "false"),
-					resource.TestCheckResourceAttrPair(resourceName, "performance_insights_kms_key_id", kmsKeyResourceName, "arn"),
-				),
-			},
-			{
-				Config: testAccInstanceConfig_performanceInsightsKMSKeyID(rName),
-				Check: resource.ComposeTestCheckFunc(
-					testAccCheckInstanceExists(resourceName, &dbInstance),
-					resource.TestCheckResourceAttr(resourceName, "performance_insights_enabled", "true"),
-					resource.TestCheckResourceAttrPair(resourceName, "performance_insights_kms_key_id", kmsKeyResourceName, "arn"),
-				),
-			},
-		},
-	})
-}
-
-func TestAccRDSInstance_performanceInsightsRetentionPeriod(t *testing.T) {
-	if testing.Short() {
-		t.Skip("skipping long-running test in short mode")
-	}
-
-	var dbInstance rds.DBInstance
-	rName := sdkacctest.RandomWithPrefix(acctest.ResourcePrefix)
-	resourceName := "aws_db_instance.test"
-
-	resource.ParallelTest(t, resource.TestCase{
-		PreCheck:          func() { acctest.PreCheck(t); testAccPerformanceInsightsDefaultVersionPreCheck(t, "mysql") },
-		ErrorCheck:        acctest.ErrorCheck(t, rds.EndpointsID),
-		ProviderFactories: acctest.ProviderFactories,
-		CheckDestroy:      testAccCheckClusterDestroy,
-		Steps: []resource.TestStep{
-			{
-				Config: testAccInstanceConfig_performanceInsightsRetentionPeriod(rName, 731),
-				Check: resource.ComposeTestCheckFunc(
-					testAccCheckInstanceExists(resourceName, &dbInstance),
-					resource.TestCheckResourceAttr(resourceName, "performance_insights_enabled", "true"),
-					resource.TestCheckResourceAttr(resourceName, "performance_insights_retention_period", "731"),
-				),
-			},
-			{
-				ResourceName:      resourceName,
-				ImportState:       true,
-				ImportStateVerify: true,
-				ImportStateVerifyIgnore: []string{
-					"apply_immediately",
-					"password",
-					"skip_final_snapshot",
-					"final_snapshot_identifier",
-				},
-			},
-			{
 				Config: testAccInstanceConfig_performanceInsightsRetentionPeriod(rName, 7),
-				Check: resource.ComposeTestCheckFunc(
+				Check: resource.ComposeAggregateTestCheckFunc(
 					testAccCheckInstanceExists(resourceName, &dbInstance),
 					resource.TestCheckResourceAttr(resourceName, "performance_insights_enabled", "true"),
 					resource.TestCheckResourceAttr(resourceName, "performance_insights_retention_period", "7"),
 				),
 			},
+			{
+				Config: testAccInstanceConfig_performanceInsightsRetentionPeriod(rName, 155),
+				Check: resource.ComposeAggregateTestCheckFunc(
+					testAccCheckInstanceExists(resourceName, &dbInstance),
+					resource.TestCheckResourceAttr(resourceName, "performance_insights_enabled", "true"),
+					resource.TestCheckResourceAttr(resourceName, "performance_insights_retention_period", "155"),
+				),
+			},
 		},
 	})
 }
@@ -3935,21 +3842,19 @@
 	resourceName := "aws_db_instance.test"
 
 	resource.ParallelTest(t, resource.TestCase{
-		PreCheck:          func() { acctest.PreCheck(t); testAccPerformanceInsightsDefaultVersionPreCheck(t, "mysql") },
-		ErrorCheck:        acctest.ErrorCheck(t, rds.EndpointsID),
-		ProviderFactories: acctest.ProviderFactories,
-		CheckDestroy:      testAccCheckInstanceDestroy,
+		PreCheck:                 func() { acctest.PreCheck(t); testAccPerformanceInsightsDefaultVersionPreCheck(t, "mysql") },
+		ErrorCheck:               acctest.ErrorCheck(t, rds.EndpointsID),
+		ProtoV5ProviderFactories: acctest.ProtoV5ProviderFactories,
+		CheckDestroy:             testAccCheckInstanceDestroy,
 		Steps: []resource.TestStep{
 			{
 				Config: testAccInstanceConfig_ReplicateSourceDB_performanceInsightsEnabled(rName),
-				Check: resource.ComposeTestCheckFunc(
+				Check: resource.ComposeAggregateTestCheckFunc(
 					testAccCheckInstanceExists(sourceResourceName, &sourceDbInstance),
 					testAccCheckInstanceExists(resourceName, &dbInstance),
 					testAccCheckInstanceReplicaAttributes(&sourceDbInstance, &dbInstance),
 					resource.TestCheckResourceAttr(resourceName, "performance_insights_enabled", "true"),
 					resource.TestCheckResourceAttrPair(resourceName, "performance_insights_kms_key_id", kmsKeyResourceName, "arn"),
-=======
->>>>>>> e4c9b2e3
 					resource.TestCheckResourceAttr(resourceName, "performance_insights_retention_period", "7"),
 				),
 			},
@@ -4254,6 +4159,7 @@
 				ImportState:       true,
 				ImportStateVerify: true,
 				ImportStateVerifyIgnore: []string{
+					"apply_immediately",
 					"password",
 					"skip_final_snapshot",
 					"final_snapshot_identifier",
@@ -4293,6 +4199,7 @@
 				ImportState:       true,
 				ImportStateVerify: true,
 				ImportStateVerifyIgnore: []string{
+					"apply_immediately",
 					"password",
 					"skip_final_snapshot",
 					"final_snapshot_identifier",
